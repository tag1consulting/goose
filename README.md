# Goose

Have you ever been attacked by a goose?

[![crates.io](https://img.shields.io/crates/v/goose.svg)](https://crates.io/crates/goose)
[![Documentation](https://docs.rs/goose/badge.svg)](https://docs.rs/goose)
[![Apache-2.0 licensed](https://img.shields.io/crates/l/goose.svg)](./LICENSE)
[![CI](https://github.com/tag1consulting/goose/workflows/CI/badge.svg)](https://github.com/tag1consulting/goose/actions?query=workflow%3ACI)
[![Docker Repository on Quay](https://quay.io/repository/tag1consulting/goose/status "Docker Repository on Quay")](https://quay.io/repository/tag1consulting/goose)

### Documentation

- [README](https://github.com/tag1consulting/goose/blob/main/README.md)
- [Developer documentation](https://docs.rs/goose/)
- [Blogs and more](https://tag1.com/goose/)
  - [Goose vs Locust and jMeter](https://www.tag1consulting.com/blog/jmeter-vs-locust-vs-goose)
  - [Real-life load testing with Goose](https://www.tag1consulting.com/blog/real-life-goose-load-testing)
  - [Gaggle: a distributed load test](https://www.tag1consulting.com/blog/show-me-how-flock-flies-working-gaggle-goose)
<<<<<<< HEAD
  - [Optimizing Goose performance](https://www.tag1consulting.com/blog/golden-goose-egg-compile-time-adventure)
=======
  - [Optimizing Goose performance](https://www.tag1consulting.com/blog/golden-goose-egg-compile-time-adventure)

### Requirements

- Minimum required `rustc` version is `1.49.0`: `goose` depends on [`flume`](https://docs.rs/flume) for communication between threads, which in turn depends on [`spinning_top`](https://docs.rs/spinning_top) which uses `hint::spin_loop` which stabilized in `rustc` version `1.49.0`. More detail in https://github.com/rust-lang/rust/issues/55002.

## Getting Started

The [in-line documentation](https://docs.rs/goose/*/goose/#creating-a-simple-goose-load-test) offers much more detail about Goose specifics. For a general background to help you get started with Rust and Goose, read on.

[Cargo](https://doc.rust-lang.org/cargo/) is the Rust package manager. To create a new load test, use Cargo to create a new application (you can name your application anything, we've generically selected `loadtest`):

```bash
$ cargo new loadtest
     Created binary (application) `loadtest` package
$ cd loadtest/
```

This creates a new directory named `loadtest/` containing `loadtest/Cargo.toml` and `loadtest/src/main.rs`. Start by editing `Cargo.toml` adding Goose under the dependencies heading:

```toml
[dependencies]
goose = "^0.12"
```

At this point it's possible to compile all dependencies, though the resulting binary only displays "Hello, world!":

```
$ cargo run
    Updating crates.io index
  Downloaded goose v0.12.0
      ...
   Compiling goose v0.12.0
   Compiling loadtest v0.1.0 (/home/jandrews/devel/rust/loadtest)
    Finished dev [unoptimized + debuginfo] target(s) in 52.97s
     Running `target/debug/loadtest`
Hello, world!
```

To create an actual load test, you first have to add the following boilerplate to the top of `src/main.rs` to make Goose's functionality available to your code:

```rust
use goose::prelude::*;
```

Then create a new load testing function. For our example we're simply going to load the front page of the website we're load-testing. Goose passes all load testing functions a pointer to a GooseUser object, which is used to track metrics and make web requests. Thanks to the Reqwest library, the Goose client manages things like cookies, headers, and sessions for you. Load testing functions must be declared async, which helps ensure that your simulated users don't become CPU-locked.

In load test functions you typically do not set the host, and instead configure the host at run time, so you can easily run your load test against different environments without recompiling. The following `loadtest_index` function simply loads the front page of our web page:

```rust
async fn loadtest_index(user: &GooseUser) -> GooseTaskResult {
    let _goose_metrics = user.get("/").await?;

    Ok(())
}
```

The function is declared `async` so that we don't block a CPU-core while loading web pages. All Goose load test functions are passed in a reference to a `GooseUser` object, and return a `GooseTaskResult` which is either an empty `Ok(())` on success, or a `GooseTaskError` on failure. We use the `GooseUser` object to make requests, in this case we make a `GET` request for the front page, `/`. The `.await` frees up the CPU-core while we wait for the web page to respond, and the tailing `?` passes up any unexpected errors that may be returned from this request. When the request completes, Goose returns metrics which we store in the  `_goose_metrics` variable. The variable is prefixed with an underscore (`_`) to tell the compiler we are intentionally not using the results. Finally, after making a single successful request, we return `Ok(())` to let Goose know this task function completed successfully.

We have to tell Goose about our new task function. Edit the `main()` function, setting a return type and replacing the hello world text as follows:

```rust
fn main() -> Result<(), GooseError> {
    GooseAttack::initialize()?
        .register_taskset(taskset!("LoadtestTasks")
            .register_task(task!(loadtest_index))
        )
        .execute()?
        .print();

    Ok(())
}
```

If you're new to Rust, `main()`'s return type of `Result<(), GooseError>` may look strange. It essentially says that `main` will return nothing (`()`) on success, and will return a `GooseError` on failure. This is helpful as several of `GooseAttack`'s methods can fail, returning an error. In our example, `initialize()` and `execute()` each may fail. The `?` that follows the method's name tells our program to exit and return an error on failure, otherwise continue on. The `print()` method consumes the `GooseMetrics` object returned by `GooseAttack.execute()` and prints a summary if metrics are enabled. The final line, `Ok(())` returns the empty result expected on success.

And that's it, you've created your first load test! Let's run it and see what happens.

```bash
$ cargo run
   Compiling loadtest v0.1.0 (/home/jandrews/devel/rust/loadtest)
    Finished dev [unoptimized + debuginfo] target(s) in 3.56s
     Running `target/debug/loadtest`
Error: InvalidOption { option: "--host", value: "", detail: "A host must be defined via the --host option, the GooseAttack.set_default() function, or the GooseTaskSet.set_host() function (no host defined for LoadtestTasks)." }
```

Goose is unable to run, as it hasn't been told the host you want to load test. So, let's try again, this time passing in the `--host` flag. After running for a few seconds, we then press `ctrl-c` to stop the load test:

```bash
$ cargo run -- --host http://local.dev/
    Finished dev [unoptimized + debuginfo] target(s) in 0.07s
     Running `target/debug/loadtest --host 'http://local.dev/'`

=== PER TASK METRICS ===
------------------------------------------------------------------------------
 Name                    | # times run    | # fails        | task/s | fail/s
 -----------------------------------------------------------------------------
 1: LoadtestTasks        |
   1:                    | 2,240          | 0 (0%)         | 280.0  | 0.000
-------------------------------------------------------------------------------
 Name                    | Avg (ms)   | Min        | Max        | Median
 -----------------------------------------------------------------------------
 1: LoadtestTasks        |
   1:                    | 15.54      | 6          | 136        | 14

=== PER REQUEST METRICS ===
------------------------------------------------------------------------------
 Name                    | # reqs         | # fails        | req/s  | fail/s
 -----------------------------------------------------------------------------
 GET /                   | 2,240          | 0 (0%)         | 280.0  | 0.000
-------------------------------------------------------------------------------
 Name                    | Avg (ms)   | Min        | Max        | Median
 -----------------------------------------------------------------------------
 GET /                   | 15.30      | 6          | 135        | 14

All 8 users hatched, resetting metrics (disable with --no-reset-metrics).

^C06:03:25 [ WARN] caught ctrl-c, stopping...

=== PER TASK METRICS ===
------------------------------------------------------------------------------
 Name                    | # times run    | # fails        | task/s | fail/s
 -----------------------------------------------------------------------------
 1: LoadtestTasks        |
   1:                    | 2,054          | 0 (0%)         | 410.8  | 0.000
-------------------------------------------------------------------------------
 Name                    | Avg (ms)   | Min        | Max        | Median
 -----------------------------------------------------------------------------
 1: LoadtestTasks        |
   1:                    | 20.86      | 7          | 254        | 19

=== PER REQUEST METRICS ===
------------------------------------------------------------------------------
 Name                    | # reqs         | # fails        | req/s  | fail/s
 -----------------------------------------------------------------------------
 GET /                   | 2,054          | 0 (0%)         | 410.8  | 0.000
-------------------------------------------------------------------------------
 Name                    | Avg (ms)   | Min        | Max        | Median
 -----------------------------------------------------------------------------
 GET /                   | 20.68      | 7          | 254        | 19
-------------------------------------------------------------------------------
 Slowest page load within specified percentile of requests (in ms):
 ------------------------------------------------------------------------------
 Name                    | 50%    | 75%    | 98%    | 99%    | 99.9%  | 99.99%
 -----------------------------------------------------------------------------
 GET /                   | 19     | 21     | 53     | 69     | 250    | 250
```

By default, Goose will hatch 1 GooseUser per second, up to the number of CPU cores available on the server used for load testing. In the above example, the server has 8 CPU cores, so it took 8 seconds to hatch all users. After all users are hatched, Goose flushes all metrics collected during the hatching process so all subsequent metrics are taken with all users running. Before flushing the metrics, they are displayed to the console so the data is not lost.

The same metrics are displayed per-task and per-request. In our simple example, our single task only makes one request, so in this case both metrics show the same results.

The per-task metrics are displayed first, starting with the name of our Task Set, `LoadtestTasks`. Individual tasks in the Task Set are then listed in the order they are defined in our load test. We did not name our task, so it simply shows up as `1: `. All defined tasks will be listed here, even if they did not run, so this can be useful to confirm everything in your load test is running as expected.

Next comes the per-request metrics. Our single task makes a `GET` request for the `/` path, so it shows up in the metrics as `GET /`. Comparing the per-task metrics collected for `1: ` to the per-request metrics collected for `GET /`, you can see that they are the same.

There are two common tables found in each type of metrics. The first shows the total number of requests made (2,054), how many of those failed (0), the average number of requests per second (410.8), and the average number of failed requests per second (0).

The second table shows the average time required to load a page (20.68 milliseconds), the minimum time to load a page (7 ms), the maximum time to load a page (254 ms) and the median time to load a page (19 ms).

The per-request metrics include a third table, showing the slowest page load time for a range of percentiles. In our example, in the 50% fastest page loads, the slowest page loaded in 19 ms. In the 75% fastest page loads, the slowest page loaded in 21 ms, etc.

In real load tests, you'll most likely have multiple task sets each with multiple tasks, and Goose will show you metrics for each along with an aggregate of them all together.

Refer to the [examples directory](https://github.com/tag1consulting/goose/tree/master/examples) for more complicated and useful load test examples.

## Tips

* Avoid `unwrap()` in your task functions -- Goose generates a lot of load, and this tends
to trigger errors. Embrace Rust's warnings and properly handle all possible errors, this
will save you time debugging later.
* When running your load test for real, use the cargo `--release` flag to generate
optimized code. This can generate considerably more load test traffic.

## Simple Example

The `-h` flag will show all run-time configuration options available to Goose load tests. For example, you can pass the `-h` flag to the `simple` example as follows, `cargo run --example simple -- -h`:

```
Usage: target/debug/examples/simple [OPTIONS]

Options available when launching a Goose load test.


Optional arguments:
  -h, --help                 Displays this help
  -V, --version              Prints version information
  -l, --list                 Lists all tasks and exits

  -H, --host HOST            Defines host to load test (ie http://10.21.32.33)
  -u, --users USERS          Sets concurrent users (default: number of CPUs)
  -r, --hatch-rate RATE      Sets per-second user hatch rate (default: 1)
  -t, --run-time TIME        Stops after (30s, 20m, 3h, 1h30m, etc)
  -G, --goose-log NAME       Enables Goose log file and sets name
  -g, --log-level            Sets Goose log level (-g, -gg, etc)
  -v, --verbose              Sets Goose verbosity (-v, -vv, etc)

Metrics:
  --running-metrics TIME     How often to optionally print running metrics
  --no-reset-metrics         Doesn't reset metrics after all users have started
  --no-metrics               Doesn't track metrics
  --no-task-metrics          Doesn't track task metrics
  --no-error-summary         Doesn't display an error summary
  --report-file NAME         Create an html-formatted report
  -R, --request-log NAME     Sets request log file name
  --request-format FORMAT    Sets request log format (csv, json, raw)
  -T, --task-log NAME        Sets task log file name
  --task-format FORMAT       Sets task log format (csv, json, raw)
  -E, --error-log NAME       Sets error log file name
  --error-format FORMAT      Sets error log format (csv, json, raw)
  -D, --debug-log NAME       Sets debug log file name
  --debug-format FORMAT      Sets debug log format (csv, json, raw)
  --no-debug-body            Do not include the response body in the debug log
  --status-codes             Tracks additional status code metrics

Advanced:
  --no-telnet                Doesn't enable telnet Controller
  --telnet-host HOST         Sets telnet Controller host (default: 0.0.0.0)
  --telnet-port PORT         Sets telnet Controller TCP port (default: 5116)
  --no-websocket             Doesn't enable WebSocket Controller
  --websocket-host HOST      Sets WebSocket Controller host (default: 0.0.0.0)
  --websocket-port PORT      Sets WebSocket Controller TCP port (default: 5117)
  --no-autostart             Doesn't automatically start load test
  --co-mitigation STRATEGY   Sets coordinated omission mitigation strategy
  --throttle-requests VALUE  Sets maximum requests per second
  --sticky-follow            Follows base_url redirect with subsequent requests

Gaggle:
  --manager                  Enables distributed load test Manager mode
  --expect-workers VALUE     Sets number of Workers to expect
  --no-hash-check            Tells Manager to ignore load test checksum
  --manager-bind-host HOST   Sets host Manager listens on (default: 0.0.0.0)
  --manager-bind-port PORT   Sets port Manager listens on (default: 5115)
  --worker                   Enables distributed load test Worker mode
  --manager-host HOST        Sets host Worker connects to (default: 127.0.0.1)
  --manager-port PORT        Sets port Worker connects to (default: 5115)
```

The `examples/simple.rs` example copies the simple load test documented on the locust.io web page, rewritten in Rust for Goose. It uses minimal advanced functionality, but demonstrates how to GET and POST pages. It defines a single Task Set which has the user log in and then load a couple of pages.

Goose can make use of all available CPU cores. By default, it will launch 1 user per core, and it can be configured to launch many more. The following was configured instead to launch 1,024 users. Each user randomly pauses 5 to 15 seconds after each task is loaded, so it's possible to spin up a large number of users. Here is a snapshot of `top` when running this example on a 1-core VM with 10G of available RAM -- there were ample resources to launch considerably more "users", though `ulimit` had to be resized:

```
top - 06:56:06 up 15 days,  3:13,  2 users,  load average: 0.22, 0.10, 0.04
Tasks: 116 total,   3 running, 113 sleeping,   0 stopped,   0 zombie
%Cpu(s):  1.7 us,  0.7 sy,  0.0 ni, 96.7 id,  0.0 wa,  0.0 hi,  1.0 si,  0.0 st
MiB Mem :   9994.9 total,   7836.8 free,   1101.2 used,   1056.9 buff/cache
MiB Swap:  10237.0 total,  10237.0 free,      0.0 used.   8606.9 avail Mem

  PID USER      PR  NI    VIRT    RES    SHR S  %CPU  %MEM     TIME+ COMMAND
 1339 goose     20   0 1235480 758292   8984 R   3.0   7.4   0:06.56 simple
```

Here's the output of running the loadtest. The `-v` flag sends `INFO` and more critical messages to stdout (in addition to the log file). The `-u1024` tells Goose to spin up 1,024 users. The `-r32` option tells Goose to hatch 32 users per second. The `-t10m` option tells Goose to run the load test for 10 minutes, or 600 seconds. The `--status-codes` flag tells Goose to track metrics about HTTP status codes returned by the server, in addition to the default per-task and per-request metrics. The `--no-reset-metrics` flag tells Goose to start tracking the 10m run-time from when the first user starts, instead of the default which is to flush all metrics and start timing after all users have started. And finally, the `--only-summary` flag tells Goose to only display the final metrics after the load test finishes, otherwise it would display running metrics every 15 seconds for the duration of the test.

```
$ cargo run --release --example simple -- --host http://local.dev -v -u1024 -r32 -t10m --status-codes --no-reset-metrics --only-summary
    Finished release [optimized] target(s) in 0.09s
     Running `target/release/examples/simple --host 'http://local.dev' -v -u1024 -r32 -t10m --status-codes --no-reset-metrics --only-summary`
10:55:04 [ INFO] Output verbosity level: INFO
10:55:04 [ INFO] Logfile verbosity level: INFO
10:55:04 [ INFO] Writing to log file: goose.log
10:55:04 [ INFO] run_time = 600
10:55:04 [ INFO] global host configured: http://local.dev
10:55:04 [ INFO] initializing user states...
10:55:09 [ INFO] launching user 1 from WebsiteUser...
10:55:09 [ INFO] launching user 2 from WebsiteUser...
10:55:09 [ INFO] launching user 3 from WebsiteUser...
```
...
```
10:55:42 [ INFO] launching user 1022 from WebsiteUser...
10:55:42 [ INFO] launching user 1023 from WebsiteUser...
10:55:42 [ INFO] launching user 1024 from WebsiteUser...
10:55:42 [ INFO] launched 1024 users...
All 1024 users hatched.

11:05:09 [ INFO] stopping after 600 seconds...
11:05:09 [ INFO] waiting for users to exit
11:05:09 [ INFO] exiting user 879 from WebsiteUser...
11:05:09 [ INFO] exiting user 41 from WebsiteUser...
11:05:09 [ INFO] exiting user 438 from WebsiteUser...
```
...
```
11:05:10 [ INFO] exiting user 268 from WebsiteUser...
11:05:10 [ INFO] exiting user 864 from WebsiteUser...
11:05:10 [ INFO] exiting user 55 from WebsiteUser...
11:05:11 [ INFO] printing metrics after 601 seconds...

=== PER TASK METRICS ===
------------------------------------------------------------------------------
 Name                    | # times run    | # fails        | task/s | fail/s
 -----------------------------------------------------------------------------
 1: WebsiteUser          |
   1:                    | 1,024          | 0 (0%)         | 1.707  | 0.000
   2:                    | 28,746         | 0 (0%)         | 47.91  | 0.000
   3:                    | 28,748         | 0 (0%)         | 47.91  | 0.000
 ------------------------+----------------+----------------+--------+---------
 Aggregated              | 58,518         | 0 (0%)         | 97.53  | 0.000
-------------------------------------------------------------------------------
 Name                    | Avg (ms)   | Min        | Max        | Median
 -----------------------------------------------------------------------------
 1: WebsiteUser          |
   1:                    | 5.995      | 5          | 37         | 6
   2:                    | 0.428      | 0          | 17         | 0
   3:                    | 0.360      | 0          | 37         | 0
 ------------------------+------------+------------+------------+-------------
 Aggregated              | 0.492      | 5          | 37         | 5

=== PER REQUEST METRICS ===
------------------------------------------------------------------------------
 Name                    | # reqs         | # fails        | req/s  | fail/s
 -----------------------------------------------------------------------------
 GET /                   | 28,746         | 0 (0%)         | 47.91  | 0.000
 GET /about/             | 28,748         | 0 (0%)         | 47.91  | 0.000
 POST /login             | 1,024          | 0 (0%)         | 1.707  | 0.000
 ------------------------+----------------+----------------+--------+---------
 Aggregated              | 58,518         | 29,772 (50.9%) | 97.53  | 49.62
-------------------------------------------------------------------------------
 Name                    | Avg (ms)   | Min        | Max        | Median
 -----------------------------------------------------------------------------
 GET /                   | 0.412      | 0          | 17         | 0
 GET /about/             | 0.348      | 0          | 37         | 0
 POST /login             | 5.979      | 5          | 37         | 6
 ------------------------+------------+------------+------------+-------------
 Aggregated              | 0.478      | 5          | 37         | 5
-------------------------------------------------------------------------------
 Slowest page load within specified percentile of requests (in ms):
 ------------------------------------------------------------------------------
 Name                    | 50%    | 75%    | 98%    | 99%    | 99.9%  | 99.99%
 -----------------------------------------------------------------------------
 GET /                   | 0      | 1      | 3      | 4      | 5      | 5
 GET /about/             | 0      | 0      | 3      | 3      | 5      | 5
 POST /login             | 6      | 6      | 7      | 7      | 28     | 28
 ------------------------+--------+--------+--------+--------+--------+-------
 Aggregated              | 5      | 5      | 5      | 6      | 7      | 17
-------------------------------------------------------------------------------
 Name                    | Status codes
 -----------------------------------------------------------------------------
 GET /                   | 28,746 [200]
 GET /about/             | 28,748 [200]
 POST /login             | 1,024 [200]
-------------------------------------------------------------------------------
 Aggregated              | 58,518 [200]
```

## Scheduling GooseTaskSets

When starting a load test, Goose assigns one `GooseTaskSet` to each `GooseUser` thread. By default, it assigns `GooseTaskSet`s (and then `GooseTask`s within the task set) in a round robin order. As new `GooseUser` threads are launched, the first will be assigned the first defined `GooseTaskSet`, the next will be assigned the next defined `GooseTaskSet`, and so on, looping through all available `GooseTaskSet`s. Weighting is respected during this process, so if one `GooseTaskSet` is weighted heavier than others, that `GooseTaskSet` will get assigned to `GooseUser`s more at the end of the launching process.

The `GooseScheduler` can be configured to instead launch `GooseTaskSet`s and `GooseTask`s in a `Serial` or a `Random order`. When configured to allocate in a `Serial` order, `GooseTaskSet`s and `GooseTask`s are launched in the extact order they are defined in the load test (see below for more detail on how this works). When configured to allocate in a `Random` order, running the same load test multiple times can lead to different amounts of load being generated.

Prior to Goose `0.10.6` `GooseTaskSet`s were allocated in a serial order. Prior to Goose `0.11.1` `GooseTask`s were allocated in a serial order. To restore the old behavior, you can use the `GooseAttack::set_scheduler()` method as follows:

```rust
    GooseAttack::initialize()?
        .set_scheduler(GooseScheduler::Serial)
```

To instead randomize the order that `GooseTaskSet`s and `GooseTask`s are allocated, you can instead configure as follows:

```rust
    GooseAttack::initialize()?
        .set_scheduler(GooseScheduler::Random)
```

The following configuration is possible but superfluous because it is the scheduling default, and is therefor how Goose behaves even if the `.set_scheduler()` method is not called at all:

```rust
    GooseAttack::initialize()?
        .set_scheduler(GooseScheduler::RoundRobin)
```

### Scheduling Example

The following simple example helps illustrate how the different schedulers work.

```rust
    GooseAttack::initialize()?
        .register_taskset(taskset!("TaskSet1")
            .register_task(task!(task1).set_weight(2)?)
            .register_task(task!(task2))
            .set_weight(2)?
        )
        .register_taskset(taskset!("TaskSet2")
            .register_task(task!(task1))
            .register_task(task!(task2).set_weight(2)?)
        )
        .execute()?
        .print();

    Ok(())
```

### Round Robin

This first example assumes the default of `.set_scheduler(GooseScheduler::RoundRobin)`.

If Goose is told to launch only two users, the first GooseUser will run `TaskSet1` and the second user will run `TaskSet2`. Even though `TaskSet1` has a weight of 2 `GooseUser`s are allocated round-robin so with only two users the second instance of `TaskSet1` is never launched.

The `GooseUser` running `TaskSet1` will then launch tasks repeatedly in the following order: `task1`, `task2`, `task1`. If it runs through twice, then it runs all of the following tasks in the following order: `task1`, `task2`, `task1`, `task1`, `task2`, `task1`.

### Serial

This second example assumes the manual configuration of `.set_scheduler(GooseScheduler::Serial)`.

If Goose is told to launch only two users, then both `GooseUser`s will launch `TaskSet1` as it has a weight of 2. `TaskSet2` will not get assigned to either of the users.

Both `GooseUser`s running `TaskSet1` will then launch tasks repeatedly in the following order: `task1`, `task1`, `task2`. If it runs through twice, then it runs all of the following tasks in the following order: `task1`, `task1`, `task2`, `task1`, `task1`, `task2`.

### Random

This third example assumes the manual configuration of `.set_scheduler(GooseScheduler::Random)`.

If Goose is told to launch only two users, the first will be randomly assigned either `TaskSet1` or `TaskSet2`. Regardless of which is assigned to the first user, the second will again be randomly assigned either `TaskSet1` or `TaskSet2`. If the load test is stopped and run again, there users are randomly re-assigned, there is no consistency between load test runs.

Each `GooseUser` will run tasks in a random order. The random order will be determined at start time and then will run repeatedly in this random order as long as the user runs.

## Defaults

All run-time options can be configured with custom defaults. For example, you may want to default to the the host name of your local development environment, only requiring that `--host` be set when running against a production environment. Assuming your local development environment is at "http://local.dev/" you can do this as follows:

```rust
    GooseAttack::initialize()?
        .register_taskset(taskset!("LoadtestTasks")
            .register_task(task!(loadtest_index))
        )
        .set_default(GooseDefault::Host, "http://local.dev/")?
        .execute()?
        .print();

    Ok(())
```

The following defaults can be configured with a `&str`:
 - host: `GooseDefault::Host`
 - log file name: `GooseDefault::LogFile`
 - html-formatted report file name: `GooseDefault::ReportFile`
 - requests log file name: `GooseDefault::RequestsFile`
 - requests log file format: `GooseDefault::RequestsFormat`
 - debug log file name: `GooseDefault::DebugFile`
 - debug log file format: `GooseDefault::DebugFormat`
 - host to bind telnet Controller to: `GooseDefault::TelnetHost`
 - host to bind WebSocket Controller to: `GooseDefault::WebSocketHost`
 - host to bind Manager to: `GooseDefault::ManagerBindHost`
 - host for Worker to connect to: `GooseDefault::ManagerHost`

The following defaults can be configured with a `usize` integer:
 - total users to start: `GooseDefault::Users`
 - users to start per second: `GooseDefault::HatchRate`
 - how often to print running metrics: `GooseDefault::RunningMetrics`
 - number of seconds for test to run: `GooseDefault::RunTime`
 - log level: `GooseDefault::LogLevel`
 - verbosity: `GooseDefault::Verbose`
 - maximum requests per second: `GooseDefault::ThrottleRequests`
 - number of Workers to expect: `GooseDefault::ExpectWorkers`
 - port to bind telnet Controller to: `GooseDefault::TelnetPort`
 - port to bind WebSocket Controller to: `GooseDefault::WebSocketPort`
 - port to bind Manager to: `GooseDefault::ManagerBindPort`
 - port for Worker to connect to: `GooseDefault::ManagerPort`

The following defaults can be configured with a `bool`:
 - do not reset metrics after all users start: `GooseDefault::NoResetMetrics`
 - do not track metrics: `GooseDefault::NoMetrics`
 - do not track task metrics: `GooseDefault::NoTaskMetrics`
 - do not start telnet Controller thread: `GooseDefault::NoTelnet`
 - do not start WebSocket Controller thread: `GooseDefault::NoWebSocket`
 - do not autostart load test, wait instead for a Controller to start: `GooseDefault::NoAutoStart`
 - track status codes: `GooseDefault::StatusCodes`
 - follow redirect of base_url: `GooseDefault::StickyFollow`
 - enable Manager mode: `GooseDefault::Manager`
 - ignore load test checksum: `GooseDefault::NoHashCheck`
 - enable Worker mode: `GooseDefault::Worker`

The following defaults can be configured with a `GooseCoordinatedOmissionMitigation`:
 - default Coordinated Omission Mitigation strategy: `GooseDefault::CoordinatedOmissionMitigation`

For example, without any run-time options the following load test would automatically run against `local.dev`, logging metrics to `goose-metrics.log` and debug to `goose-debug.log`. It will automatically launch 20 users in 4 seconds, and run the load test for 15 minutes. Metrics will be displayed every minute during the test and will include additional status code metrics. The order the defaults are set is not important.

```rust
    GooseAttack::initialize()?
        .register_taskset(taskset!("LoadtestTasks")
            .register_task(task!(loadtest_index))
        )
        .set_default(GooseDefault::Host, "local.dev")?
        .set_default(GooseDefault::RequestsFile, "goose-requests.log")?
        .set_default(GooseDefault::DebugFile, "goose-debug.log")?
        .set_default(GooseDefault::Users, 20)?
        .set_default(GooseDefault::HatchRate, 4)?
        .set_default(GooseDefault::RunTime, 900)?
        .set_default(GooseDefault::RunningMetrics, 60)?
        .set_default(GooseDefault::StatusCodes, true)?
        .execute()?
        .print();

    Ok(())
```

## Controlling Running Goose Load Test

By default, Goose will launch a telnet Controller thread that listens on `0.0.0.0:5116`, and a WebSocket Controller thread that listens on `0.0.0.0:5117`. The running Goose load test can be controlled through these Controllers. Goose can optionally be started with the `--no-autostart` run time option to prevent the load test from automatically starting, requiring instead that it be started with a Controller command. When Goose is started this way, a host is not required and can instead be configured via the Controller.

NOTE: The controller currently is not Gaggle-aware, and only functions correctly when running Goose as a single process in standalone mode.

### Telnet Controller

The host and port that the telnet Controller listens on can be configured at start time with `--telnet-host` and `--telnet-port`. The telnet Controller can be completely disabled with the `--no-telnet` command line option. The defaults can be changed with `GooseDefault::TelnetHost`,`GooseDefault::TelnetPort`, and `GooseDefault::NoTelnet`.

To learn about all available commands, telnet into the Controller thread and enter `help` (or `?`), for example:
```
% telnet localhost 5116
Trying 127.0.0.1...
Connected to localhost.
Escape character is '^]'.
goose> ?
goose 0.12.0 controller commands:
 help (?)           this help
 exit (quit)        exit controller
 start              start an idle load test
 stop               stop a running load test and return to idle state
 shutdown           shutdown running load test (and exit controller)
 host HOST          set host to load test, ie http://localhost/
 users INT          set number of simulated users
 hatchrate FLOAT    set per-second rate users hatch
 runtime TIME       set how long to run test, ie 1h30m5s
 config             display load test configuration
 config-json        display load test configuration in json format
 metrics            display metrics for current load test
 metrics-json       display metrics for current load test in json format
goose>
```

### WebSocket Controller

The host and port that the WebSocket Controller listens on can be configured at start time with `--websocket-host` and `--websocket-port`. The WebSocket Controller can be completely disabled with the `--no-websocket` command line option. The defaults can be changed with `GooseDefault::WebSocketHost`,`GooseDefault::WebSocketPort`, and `GooseDefault::NoWebSocket`.

The WebSocket Controller supports the same commands listed above. Requests and Response are in JSON format.

Requests must be made in the following format:
```json
{
  "request": String,
}
```

For example, a client should send the follow json to request the current load test metrics:
```json
{
  "request": "metrics",
}
```

Responses will always be in the following format:
```json
{
  "response": String,
  "success": Boolean,
}
```

For example:
```
% websocat ws://127.0.0.1:5117
foo
{"response":"unable to parse json, see Goose README.md","success":false}
{"request": "foo"}
{"response":"unrecognized command, see Goose README.md","success":false}
{"request": "config"}
{"response":"{\"help\":false,\"version\":false,\"list\":false,\"host\":\"http://apache/\",\"users\":5,\"hatch_rate\":\".5\",\"run_time\":\"\",\"log_level\":0,\"goose_log\":\"\",\"verbose\":1,\"running_metrics\":null,\"no_reset_metrics\":false,\"no_metrics\":false,\"no_task_metrics\":false,\"no_error_summary\":false,\"report_file\":\"\",\"request_log\":\"\",\"request_format\":\"json\",\"debug_log\":\"\",\"debug_format\":\"json\",\"no_debug_body\":false,\"status_codes\":false,\"no_telnet\":false,\"telnet_host\":\"0.0.0.0\",\"telnet_port\":5116,\"no_websocket\":false,\"websocket_host\":\"0.0.0.0\",\"websocket_port\":5117,\"no_autostart\":true,\"throttle_requests\":0,\"sticky_follow\":false,\"manager\":false,\"expect_workers\":null,\"no_hash_check\":false,\"manager_bind_host\":\"\",\"manager_bind_port\":0,\"worker\":false,\"manager_host\":\"\",\"manager_port\":0}","success":true}
{"request": "stop"}
{"response":"load test not running, failed to stop","success":false}
{"request": "exit"}
{"response":"goodbye!","success":true}
```

## Throttling Requests

By default, Goose will generate as much load as it can. If this is not desirable, the throttle allows optionally limiting the maximum number of requests per second made during a load test. This can be helpful to ensure consistency when running a load test from multiple different servers with different available resources.

The throttle is specified as an integer. For example:

```rust
$ cargo run --example simple -- --host http://local.dev/ -u100 -r20 -v --throttle-requests 5
```

In this example, Goose will launch 100 GooseUser threads, but the throttle will prevent them from generating a combined total of more than 5 requests per second. The `--throttle-requests` command line option imposes a maximum number of requests, not a minimum number of requests.

## Logging Load Test Errors

Goose can optionally log details about all load test errors to a file. To enable, add the `--error-file=error.log` command line option, where `error.log` is either a relative or absolute path of the log file to create. Any existing file that may already exist will be overwritten.

When operating in Gaggle-mode, the `--error-file` option can only be enabled on the Worker processes, configuring Goose to spread out the overhead of writing logs.

By default, logs are written in JSON Lines format. For example:

```json
{"elapsed":2239,"error":"503 Service Unavailable: /comment/reply/8151","final_url":"http://apache/comment/reply/8151","method":"Post","name":"(Auth) comment form","redirected":false,"response_time":26,"status_code":503,"url":"http://apache/comment/reply/8151","user":1}
{"elapsed":2261,"error":"503 Service Unavailable: /node/9577","final_url":"http://apache/node/9577","method":"Get","name":"(Anon) node page","redirected":false,"response_time":143,"status_code":503,"url":"http://apache/node/9577","user":2}
{"elapsed":2267,"error":"503 Service Unavailable: /","final_url":"http://apache/","method":"Get","name":"(Auth) front page","redirected":false,"response_time":138,"status_code":503,"url":"http://apache/","user":1}
{"elapsed":2404,"error":"503 Service Unavailable: /user/4375","final_url":"http://apache/user/4375","method":"Get","name":"(Anon) user page","redirected":false,"response_time":5,"status_code":503,"url":"http://apache/user/4375","user":2}
```

Logs include the entire [`GooseErrorMetric`] object as defined in `src/goose.rs`, which are created when requests result in an error.

By default Goose logs errors in JSON Lines format. The `--errors-format` option can be used to log in `csv`, `json` or `raw` format. The `raw` format is Rust's debug output of the entire [`GooseErrorMetric`] object.

For example, `csv` output of similar errors as those logged above would like like:
```csv
elapsed,method,name,url,final_url,redirected,response_time,status_code,user,error
6250,GET,"(Auth) node page","http://apache/node/3781","http://apache/node/3781",false,5,503,1,"503 Service Unavailable: /node/3781"
6256,GET,"(Auth) front page","http://apache/","http://apache/",false,5,503,1,"503 Service Unavailable: /"
6262,GET,"(Auth) node page","http://apache/node/5452","http://apache/node/5452",false,8,503,1,"503 Service Unavailable: /node/5452"
6265,GET,"(Anon) node page","http://apache/node/1819","http://apache/node/1819",false,5,503,0,"503 Service Unavailable: /node/1819"
```

## Logging Load Test Requests

Goose can optionally log details about all load test requests to a file. To enable, add the `--request-log=request.log` command line option, where `request.log` is either a relative or absolute path of the log file to create. Any existing file that may already exist will be overwritten.

When operating in Gaggle-mode, the `--request-log` option can only be enabled on the Worker processes, configuring Goose to spread out the overhead of writing logs.

By default, logs are written in JSON Lines format. For example:

```json
{"coordinated_omission_elapsed":0,"elapsed":23189,"error":"","final_url":"http://apache/misc/drupal.js?q9apdy","method":"Get","name":"static asset","redirected":false,"response_time":8,"status_code":200,"success":true,"update":false,"url":"http://apache/misc/drupal.js?q9apdy","user":5,"user_cadence":0}
{"coordinated_omission_elapsed":0,"elapsed":23192,"error":"","final_url":"http://apache/misc/jquery.once.js?v=1.2","method":"Get","name":"static asset","redirected":false,"response_time":6,"status_code":200,"success":true,"update":false,"url":"http://apache/misc/jquery.once.js?v=1.2","user":6,"user_cadence":0}
{"coordinated_omission_elapsed":0,"elapsed":23181,"error":"","final_url":"http://apache/misc/jquery-extend-3.4.0.js?v=1.4.4","method":"Get","name":"static asset","redirected":false,"response_time":16,"status_code":200,"success":true,"update":false,"url":"http://apache/misc/jquery-extend-3.4.0.js?v=1.4.4","user":1,"user_cadence":0}
```

Logs include the entire [`GooseRequestMetric`] object as defined in `src/goose.rs`, which are created on all requests.

In the first line of the above example, `GooseUser` thread 7 made a successful `GET` request for `/misc/feed.png`, which takes 4 milliseconds. The second line is `GooseUser` thread 2 making a successful `GET` request for `/user/4816`, which takes 28 milliseconds.

By default Goose logs requests in JSON Lines format. The `--request-format` option can be used to log in `csv`, `json` or `raw` format. The `raw` format is Rust's debug output of the entire [`GooseRequestMetric`] object.

For example, `csv` output of similar requests as those logged above would like like:
```csv
elapsed,method,name,url,final_url,redirected,response_time,status_code,success,update,user,error,coordinated_omission_elapsed,user_cadence
22143,GET,"(Anon) user page","http://apache/user/4","http://apache/user/4",false,25,200,true,false,3,,0,0
22153,GET,"static asset","http://apache/misc/jquery-extend-3.4.0.js?v=1.4.4","http://apache/misc/jquery-extend-3.4.0.js?v=1.4.4",false,16,200,true,false,6,,0,0
22165,GET,"static asset","http://apache/misc/jquery.js?v=1.4.4","http://apache/misc/jquery.js?v=1.4.4",false,3,200,true,false,0,,0,0
22165,GET,"static asset","http://apache/misc/feed.png","http://apache/misc/feed.png",false,4,200,true,false,1,,0,0
```

## Logging Load Test Tasks

Goose can optionally log details about all load test tasks to a file. To enable, add the `--task-log=task.log` command line option, where `task.log` is either a relative or absolute path of the log file to create. Any existing file that may already exist will be overwritten.

When operating in Gaggle-mode, the `--task-log` option can only be enabled on the Worker processes, configuring Goose to spread out the overhead of writing logs.

By default, logs are written in JSON Lines format. For example:

```json
{"elapsed":22060,"name":"(Anon) front page","run_time":97,"success":true,"task_index":0,"taskset_index":0,"user":0}
{"elapsed":22118,"name":"(Anon) node page","run_time":41,"success":true,"task_index":1,"taskset_index":0,"user":5}
{"elapsed":22157,"name":"(Anon) node page","run_time":6,"success":true,"task_index":1,"taskset_index":0,"user":0}
{"elapsed":22078,"name":"(Auth) front page","run_time":109,"success":true,"task_index":1,"taskset_index":1,"user":6}
{"elapsed":22157,"name":"(Anon) user page","run_time":35,"success":true,"task_index":2,"taskset_index":0,"user":4}
```

Logs include the entire [`GooseTaskMetric`] object as defined in `src/goose.rs`, which are created each time any task is run.

In the first line of the above example, `GooseUser` thread 0 succesfully ran the `(Anon) front page` task in 97 milliseconds. In the second line `GooseUser` thread 5 succesfully ran the `(Anon) node page` task in 41 milliseconds.

By default Goose logs tass in JSON Lines format. The `--task-format` option can be used to log in `csv`, `json` or `raw` format. The `raw` format is Rust's debug output of the entire [`GooseTaskMetric`] object.

For example, `csv` output of similar tasks as those logged above would like like:
```csv
elapsed,taskset_index,task_index,name,run_time,success,user
21936,0,0,"(Anon) front page",83,true,0
21990,1,3,"(Auth) user page",34,true,1
21954,0,0,"(Anon) front page",84,true,5
22009,0,1,"(Anon) node page",34,true,2
21952,0,0,"(Anon) front page",95,true,7
```

## Load Test Debug Logging

Goose can optionally and efficiently log arbitrary details, and specifics about requests and responses for debug purposes. A central logging thread maintains a buffer to minimize the IO overhead, and controls the writing to ensure that multiple threads don't corrupt each other's messages.

To write to the debug log, you must invoke `client.log_debug(tag, Option<request>, Option<headers>, Option<body>)` from your load test task functions. The `tag` field is required and can be any arbitrary string: it can identify where in the load test the log was generated, and/or why debug is being written, and/or other details such as the contents of a form the load test posts. The `request` field is an optional reference to the [`GooseRawRequest`](https://docs.rs/goose/*/goose/goose/struct.GooseRawRequest) object and provides details such as what URL was requested and if it redirected, how long into the load test the request was made, which GooseUser thread made the request, and what status code the server responded with. The `headers` field is an optional reference to all the HTTP headers returned by the remote server for this request. The `body` field is an optional reference to the entire web page body returned by the server for this request.

See `examples/drupal_loadtest` for an example of how you might invoke log_debug from a load test.

Calls to `client.set_failure(tag, Option<request>, Option<headers>, Option<body>)` can be used to tell Goose that a request failed even though the server returned a successful status code, and will automatically invoke `log_debug()` for you. See `examples/drupal_loadtest` and `examples/umami` to see how you might use `set_failure` to generate useful debug logs.

When the load test is run with the `--debug-log=foo` command line option, where `foo` is either a relative or an absolute path, Goose will log all debug generated by calls to `client.log_debug()` (or to `client.set_failure()`) to this file. If the file already exists it will be overwritten. The following is an example debug log file entry:

```json
{"body":"<!DOCTYPE html>\n<html>\n  <head>\n    <title>503 Backend fetch failed</title>\n  </head>\n  <body>\n    <h1>Error 503 Backend fetch failed</h1>\n    <p>Backend fetch failed</p>\n    <h3>Guru Meditation:</h3>\n    <p>XID: 923425</p>\n    <hr>\n    <p>Varnish cache server</p>\n  </body>\n</html>\n","header":"{\"date\": \"Wed, 01 Jul 2020 10:27:31 GMT\", \"server\": \"Varnish\", \"content-type\": \"text/html; charset=utf-8\", \"retry-after\": \"5\", \"x-varnish\": \"923424\", \"age\": \"0\", \"via\": \"1.1 varnish (Varnish/6.1)\", \"x-varnish-cache\": \"MISS\", \"x-varnish-cookie\": \"SESSd7e04cba6a8ba148c966860632ef3636=hejsW1mQnnsHlua0AicCjEpUjnCRTkOLubwL33UJXRU\", \"content-length\": \"283\", \"connection\": \"keep-alive\"}","request":{"elapsed":4192,"final_url":"http://local.dev/node/3247","method":"GET","name":"(Auth) comment form","redirected":false,"response_time":8,"status_code":503,"success":false,"update":false,"url":"http://local.dev/node/3247","user":4},"tag":"post_comment: no form_build_id found on node/3247"}
```

If `--debug-log=foo` is not specified at run time, nothing will be logged and there is no measurable overhead in your load test.

By default Goose writes debug logs in JSON Lines format. The `--debug-format` option can be used to log in `json` or `raw` format. The `raw` format is Rust's debug output of the `GooseDebug` object.

## Coordinated Omission Mitigation

THIS IS AN EXPERIMENTAL FEATURE THAT IS DISABLED BY DEFAULT. The following documentation is a work in progress, and may currently be misleading.

When enabled, Goose attempts to mitigate the loss of metrics data (Coordinated Omission) caused by an abnormally lengthy response to a request.

### Definition

To understand Coordinated Omission and how Goose attempts to mitigate it, it's necessary to understand how Goose is scheduling requests. Goose launches one thread per `GooseUser`. Each `GooseUser` is assigned a single `GooseTaskSet`. Each of these `GooseUser` threads then loop repeatedly through all of the `GooseTasks` defined in the assigned `GooseTaskSet`, each of which can involve any number of individual requests. However, at any given time, each `GooseUser` is only making a single request and then asynchronously waiting for the response.

If something causes the response to a request to take abnormally long, raw Goose metrics only see this slowdown as affecting a specific request (or one request per `GooseUser`). The slowdown can be caused by a variety of issues, such as a resource bottleneck (on the Goose client or the web server), garbage collection, a cache stampede, or even a network issue. A real user loading the same web page would see a much larger effect, as all requests to the affected server would stall. Even static assets such as images and scripts hosted on a reliable and fast CDN can be affected, as the web browser won't know to load them until it first loads the HTML from the affected web server. Because Goose is only making one request at a time per `GooseUser`, it may only see one or very few slow requests and then all other requests resume at normal speed. This results in a bias in the metrics to "ignore" or "hide" the true effect of a slowdown, commonly referred to as Coordinated Omission.

### Mitigation

Goose attempts to mitigate Coordinated Omission by back-filling the metrics with the statistically expected requests. To do this, it tracks the normal "cadence" of each `GooseUser`, timing how long it takes to loop through all `GooseTasks` in the assigned `GooseTaskSet`. By default, Goose will trigger Coordinated Omission Mitigation if the time to loop through a `GooseTaskSet` takes more than twice as long as the average time of all previous loops. In this case, on the next loop through the `GooseTaskSet` when tracking the actual metrics for each subsequent request in all `GooseTasks` it will also add in statistically generated "requests" with a `response_time` starting at the unexpectedly long request time, then again with that `response_time` minus the normal "cadence", continuing to generate a metric then subtract the normal "cadence" until arriving at the expected `response_time`. In this way, Goose is able to estimate the actual effect of a slowdown.

When Goose detects an abnormally slow request (one in which the individual request takes longer than the normal `user_cadence`), it will generate an INFO level message (which will be visible if Goose was started with the `-v` run time flag, or written to the log if started with the `-g` run time flag and `--goose-log` is configured). For example:

```
13:10:30 [INFO] 11.401s into goose attack: "GET http://apache/node/1557" [200] took abnormally long (1814 ms), task name: "(Anon) node page"
13:10:30 [INFO] 11.450s into goose attack: "GET http://apache/node/5016" [200] took abnormally long (1769 ms), task name: "(Anon) node page"
```

If the `--request-log` is enabled, you can get more details, in this case by looking for elapsed times matching the above messages, specifically 1814 and 1769 respectively:

```
{"coordinated_omission_elapsed":0,"elapsed":11401,"error":"","final_url":"http://apache/node/1557","method":"Get","name":"(Anon) node page","redirected":false,"response_time":1814,"status_code":200,"success":true,"update":false,"url":"http://apache/node/1557","user":2,"user_cadence":1727}
{"coordinated_omission_elapsed":0,"elapsed":11450,"error":"","final_url":"http://apache/node/5016","method":"Get","name":"(Anon) node page","redirected":false,"response_time":1769,"status_code":200,"success":true,"update":false,"url":"http://apache/node/5016","user":0,"user_cadence":1422}
```

In the requests file, you can see that two different user threads triggered Coordinated Omission Mitigation, specifically threads 2 and 0. Both `GooseUser` threads were loading the same `GooseTask` as due to task weighting this is the task loaded the most frequently. Both `GooseUser` threads loop through all `GooseTasks` in a similar amount of time: thread 2 takes on average 1.727 seconds, thread 0 takes on average 1.422 seconds.

Also if the `--request-log` is enabled, requests back-filled by Coordinated Omission Mitigation show up in the generated log file, even though they were not actually sent to the server. Normal requests not generated by Coordinated Omission Mitigation have a `coordinated_omission_elapsed` of 0.

Coordinated Omission Mitigation is disabled by default. This experimental feature can be enabled by enabling the `--co-mitigation` run time option when starting Goose. It can be configured to use the `average`, `minimum`, or `maximum` `GoouseUser` cadence when backfilling statistics.

### Metrics

When Coordinated Omission Mitigation kicks in, Goose tracks both the "raw" metrics and the "adjusted" metrics. It shows both together when displaying metrics, first the "raw" (actually seen) metrics, followed by the "adjusted" metrics. As the minimum response time is never changed by Coordinated Omission Mitigation, this column is replacd with the "standard deviation" between the average "raw" response time, and the average "adjusted" response time.

The following example was "contrived". The `drupal_loadtest` example was run for 15 seconds, and after 10 seconds the upstream Apache server was manually "paused" for 3 seconds, forcing some abnormally slow queries. (More specifically, the apache web server was started by running `. /etc/apache2/envvars && /usr/sbin/apache2 -DFOREGROUND`, it was "paused" by pressing `ctrl-z`, and it was resumed three seconds later by typing `fg`.) In the "PER REQUEST METRICS" Goose shows first the "raw" metrics", followed by the "adjusted" metrics:

```
 ------------------------------------------------------------------------------
 Name                     |    Avg (ms) |        Min |         Max |     Median
 ------------------------------------------------------------------------------
 GET (Anon) front page    |       11.73 |          3 |          81 |         12
 GET (Anon) node page     |       81.76 |          5 |       3,390 |         37
 GET (Anon) user page     |       27.53 |         16 |          94 |         26
 GET (Auth) comment form  |       35.27 |         24 |          50 |         35
 GET (Auth) front page    |       30.68 |         20 |         111 |         26
 GET (Auth) node page     |       97.79 |         23 |       3,326 |         35
 GET (Auth) user page     |       25.20 |         21 |          30 |         25
 GET static asset         |        9.27 |          2 |          98 |          6
 POST (Auth) comment form |       52.47 |         43 |          59 |         52
 -------------------------+-------------+------------+-------------+-----------
 Aggregated               |       17.04 |          2 |       3,390 |          8
 ------------------------------------------------------------------------------
 Adjusted for Coordinated Omission:
 ------------------------------------------------------------------------------
 Name                     |    Avg (ms) |    Std Dev |         Max |     Median
 ------------------------------------------------------------------------------
 GET (Anon) front page    |      419.82 |     288.56 |       3,153 |         14
 GET (Anon) node page     |      464.72 |     270.80 |       3,390 |         40
 GET (Anon) user page     |      420.48 |     277.86 |       3,133 |         27
 GET (Auth) comment form  |      503.38 |     331.01 |       2,951 |         37
 GET (Auth) front page    |      489.99 |     324.78 |       2,960 |         33
 GET (Auth) node page     |      530.29 |     305.82 |       3,326 |         37
 GET (Auth) user page     |      500.67 |     336.21 |       2,959 |         27
 GET static asset         |      427.70 |     295.87 |       3,154 |          9
 POST (Auth) comment form |      512.14 |     325.04 |       2,932 |         55
 -------------------------+-------------+------------+-------------+-----------
 Aggregated               |      432.98 |     294.11 |       3,390 |         14
 ```

From these two tables, it is clear that there was a statistically significant event affecting the load testing metrics. In particular, note that the standard deviation between the "raw" average and the "adjusted" average is considerably larger than the "raw" average, calling into questing whether or not your load test was "valid". (The answer to that question depends very much on your specific goals and load test.)

Goose also shows multiple percentile graphs, again showing first the "raw" metrics followed by the "adjusted" metrics. The "raw" graph would suggest that less than 1% of the requests for the `GET (Anon) node page` were slow, and less than 0.1% of the requests for the `GET (Auth) node page` were slow. However, through Coordinated Omission Mitigation we can see that statistically this would have actually affected all requests, and for authenticated users the impact is visible on >25% of the requests.

```
 ------------------------------------------------------------------------------
 Slowest page load within specified percentile of requests (in ms):
 ------------------------------------------------------------------------------
 Name                     |    50% |    75% |    98% |    99% |  99.9% | 99.99%
 ------------------------------------------------------------------------------
 GET (Anon) front page    |     12 |     15 |     25 |     27 |     81 |     81
 GET (Anon) node page     |     37 |     43 |     60 |  3,000 |  3,000 |  3,000
 GET (Anon) user page     |     26 |     28 |     34 |     93 |     94 |     94
 GET (Auth) comment form  |     35 |     37 |     50 |     50 |     50 |     50
 GET (Auth) front page    |     26 |     34 |     45 |     88 |    110 |    110
 GET (Auth) node page     |     35 |     38 |     58 |     58 |  3,000 |  3,000
 GET (Auth) user page     |     25 |     27 |     30 |     30 |     30 |     30
 GET static asset         |      6 |     14 |     21 |     22 |     81 |     98
 POST (Auth) comment form |     52 |     55 |     59 |     59 |     59 |     59
 -------------------------+--------+--------+--------+--------+--------+-------
 Aggregated               |      8 |     16 |     47 |     53 |  3,000 |  3,000
 ------------------------------------------------------------------------------
 Adjusted for Coordinated Omission:
 ------------------------------------------------------------------------------
 Name                     |    50% |    75% |    98% |    99% |  99.9% | 99.99%
 ------------------------------------------------------------------------------
 GET (Anon) front page    |     14 |     21 |  3,000 |  3,000 |  3,000 |  3,000
 GET (Anon) node page     |     40 |     55 |  3,000 |  3,000 |  3,000 |  3,000
 GET (Anon) user page     |     27 |     32 |  3,000 |  3,000 |  3,000 |  3,000
 GET (Auth) comment form  |     37 |    400 |  2,951 |  2,951 |  2,951 |  2,951
 GET (Auth) front page    |     33 |    410 |  2,960 |  2,960 |  2,960 |  2,960
 GET (Auth) node page     |     37 |    410 |  3,000 |  3,000 |  3,000 |  3,000
 GET (Auth) user page     |     27 |    420 |  2,959 |  2,959 |  2,959 |  2,959
 GET static asset         |      9 |     20 |  3,000 |  3,000 |  3,000 |  3,000
 POST (Auth) comment form |     55 |    390 |  2,932 |  2,932 |  2,932 |  2,932
 -------------------------+--------+--------+--------+--------+--------+-------
 Aggregated               |     14 |     42 |  3,000 |  3,000 |  3,000 |  3,000
 ```

 The Coordinated Omission metrics will also show up in the HTML report generated when Goose is started with the `--report-file` run-time option. If Coordinated Omission mitigation kicked in, the HTML report will include both the "raw" metrics and the "adjusted" metrics.

## Gaggle: Distributed Load Test

Goose also supports distributed load testing. A Gaggle is one Goose process running in Manager mode, and 1 or more Goose processes running in Worker mode. The Manager coordinates starting and stopping the Workers, and collects aggregated metrics. Gaggle support is a cargo feature that must be enabled at compile-time as documented below. To launch a Gaggle, you must copy your load test application to all servers from which you wish to generate load.

It is strongly recommended that the same load test application be copied to all servers involved in a Gaggle. By default, Goose will verify that the load test is identical by comparing a hash of all load test rules. Telling it to skip this check can cause the load test to panic (for example, if a Worker defines a different number of tasks or task sets than the Manager).

### Gaggle Compile-time Feature

Gaggle support is a compile-time Cargo feature that must be enabled. Goose uses the [`nng`](https://docs.rs/nng/) library to manage network connections, and compiling `nng` requires that `cmake` be available.

The `gaggle` feature can be enabled from the command line by adding `--features gaggle` to your cargo command.

When writing load test applications, you can default to compiling in the Gaggle feature in the `dependencies` section of your `Cargo.toml`, for example:

```toml
[dependencies]
goose = { version = "^0.12", features = ["gaggle"] }
```

### Gaggle Manager

To launch a Gaggle, you first must start a Goose application in Manager mode. All configuration happens in the Manager. To start, add the `--manager` flag and the `--expect-workers` flag, the latter necessary to tell the Manager process how many Worker processes it will be coordinating. For example:

```
cargo run --features gaggle --example simple -- --manager --expect-workers 2 --host http://local.dev/ -v
```

This configures a Goose Manager to listen on all interfaces on the default port (0.0.0.0:5115) for 2 Goose Worker processes.

### Gaggle Worker

At this time, a Goose process can be either a Manager or a Worker, not both. Therefor, it usually makes sense to launch your first Worker on the same server that the Manager is running on. If not otherwise configured, a Goose Worker will try to connect to the Manager on the localhost. This can be done as follows:

```
cargo run --features gaggle --example simple -- --worker -v
```

In our above example, we expected 2 Workers. The second Goose process should be started on a different server. This will require telling it the host where the Goose Manager process is running. For example:

```
cargo run --example simple -- --worker --manager-host 192.168.1.55 -v
```

Once all expected Workers are running, the distributed load test will automatically start. We set the `-v` flag so Goose provides verbose output indicating what is happening. In our example, the load test will run until it is canceled. You can cancel the Manager or either of the Worker processes, and the test will stop on all servers.

### Gaggle Run-time Flags

* `--manager`: starts a Goose process in Manager mode. There currently can only be one Manager per Gaggle.
* `--worker`: starts a Goose process in Worker mode. How many Workers are in a given Gaggle is defined by the `--expect-workers` option, documented below.
* `--no-hash-check`: tells Goose to ignore if the load test application doesn't match between Worker(s) and the Manager. This is not recommended, and can cause the application to panic.

The `--no-metrics`, `--only-summary`, `--no-reset-metrics`, `--status-codes`, and `--no-hash-check` flags must be set on the Manager. Workers inherit these flags from the Manager

### Gaggle Run-time Options

* `--manager-bind-host <manager-bind-host>`: configures the host that the Manager listens on. By default Goose will listen on all interfaces, or `0.0.0.0`.
* `--manager-bind-port <manager-bind-port>`: configures the port that the Manager listens on. By default Goose will listen on port `5115`.
* `--manager-host <manager-host>`: configures the host that the Worker will talk to the Manager on. By default, a Goose Worker will connect to the localhost, or `127.0.0.1`. In a distributed load test, this must be set to the IP of the Goose Manager.
* `--manager-port <manager-port>`: configures the port that a Worker will talk to the Manager on. By default, a Goose Worker will connect to port `5115`.

The `--users`, `--hatch-rate`, `--host`, and `--run-time` options must be set on the Manager. Workers inherit these options from the Manager.

The `--throttle-requests` option must be configured on each Worker, and can be set to a different value on each Worker if desired.

### Technical Details

Goose uses [`nng`](https://docs.rs/nng/) to send network messages between the Manager and all Workers. [Serde](https://docs.serde.rs/serde/index.html) and [Serde CBOR](https://github.com/pyfisch/cbor) are used to serialize messages into [Concise Binary Object Representation](https://tools.ietf.org/html/rfc7049).

Workers initiate all network connections, and push metrics to the Manager process.

## RustLS

By default Reqwest (and therefore Goose) uses the system-native transport layer security to make HTTPS requests. This means `schannel` on Windows, `Security-Framework` on macOS, and `OpenSSL` on Linux. If you'd prefer to use a [pure Rust TLS implementation](https://github.com/ctz/rustls), disable default features and enable `rustls-tls` in `Cargo.toml` as follows:

```toml
[dependencies]
goose = { version = "^0.12", default-features = false, features = ["rustls-tls"] }
```
>>>>>>> 25b1c7c0
<|MERGE_RESOLUTION|>--- conflicted
+++ resolved
@@ -16,898 +16,4 @@
   - [Goose vs Locust and jMeter](https://www.tag1consulting.com/blog/jmeter-vs-locust-vs-goose)
   - [Real-life load testing with Goose](https://www.tag1consulting.com/blog/real-life-goose-load-testing)
   - [Gaggle: a distributed load test](https://www.tag1consulting.com/blog/show-me-how-flock-flies-working-gaggle-goose)
-<<<<<<< HEAD
-  - [Optimizing Goose performance](https://www.tag1consulting.com/blog/golden-goose-egg-compile-time-adventure)
-=======
-  - [Optimizing Goose performance](https://www.tag1consulting.com/blog/golden-goose-egg-compile-time-adventure)
-
-### Requirements
-
-- Minimum required `rustc` version is `1.49.0`: `goose` depends on [`flume`](https://docs.rs/flume) for communication between threads, which in turn depends on [`spinning_top`](https://docs.rs/spinning_top) which uses `hint::spin_loop` which stabilized in `rustc` version `1.49.0`. More detail in https://github.com/rust-lang/rust/issues/55002.
-
-## Getting Started
-
-The [in-line documentation](https://docs.rs/goose/*/goose/#creating-a-simple-goose-load-test) offers much more detail about Goose specifics. For a general background to help you get started with Rust and Goose, read on.
-
-[Cargo](https://doc.rust-lang.org/cargo/) is the Rust package manager. To create a new load test, use Cargo to create a new application (you can name your application anything, we've generically selected `loadtest`):
-
-```bash
-$ cargo new loadtest
-     Created binary (application) `loadtest` package
-$ cd loadtest/
-```
-
-This creates a new directory named `loadtest/` containing `loadtest/Cargo.toml` and `loadtest/src/main.rs`. Start by editing `Cargo.toml` adding Goose under the dependencies heading:
-
-```toml
-[dependencies]
-goose = "^0.12"
-```
-
-At this point it's possible to compile all dependencies, though the resulting binary only displays "Hello, world!":
-
-```
-$ cargo run
-    Updating crates.io index
-  Downloaded goose v0.12.0
-      ...
-   Compiling goose v0.12.0
-   Compiling loadtest v0.1.0 (/home/jandrews/devel/rust/loadtest)
-    Finished dev [unoptimized + debuginfo] target(s) in 52.97s
-     Running `target/debug/loadtest`
-Hello, world!
-```
-
-To create an actual load test, you first have to add the following boilerplate to the top of `src/main.rs` to make Goose's functionality available to your code:
-
-```rust
-use goose::prelude::*;
-```
-
-Then create a new load testing function. For our example we're simply going to load the front page of the website we're load-testing. Goose passes all load testing functions a pointer to a GooseUser object, which is used to track metrics and make web requests. Thanks to the Reqwest library, the Goose client manages things like cookies, headers, and sessions for you. Load testing functions must be declared async, which helps ensure that your simulated users don't become CPU-locked.
-
-In load test functions you typically do not set the host, and instead configure the host at run time, so you can easily run your load test against different environments without recompiling. The following `loadtest_index` function simply loads the front page of our web page:
-
-```rust
-async fn loadtest_index(user: &GooseUser) -> GooseTaskResult {
-    let _goose_metrics = user.get("/").await?;
-
-    Ok(())
-}
-```
-
-The function is declared `async` so that we don't block a CPU-core while loading web pages. All Goose load test functions are passed in a reference to a `GooseUser` object, and return a `GooseTaskResult` which is either an empty `Ok(())` on success, or a `GooseTaskError` on failure. We use the `GooseUser` object to make requests, in this case we make a `GET` request for the front page, `/`. The `.await` frees up the CPU-core while we wait for the web page to respond, and the tailing `?` passes up any unexpected errors that may be returned from this request. When the request completes, Goose returns metrics which we store in the  `_goose_metrics` variable. The variable is prefixed with an underscore (`_`) to tell the compiler we are intentionally not using the results. Finally, after making a single successful request, we return `Ok(())` to let Goose know this task function completed successfully.
-
-We have to tell Goose about our new task function. Edit the `main()` function, setting a return type and replacing the hello world text as follows:
-
-```rust
-fn main() -> Result<(), GooseError> {
-    GooseAttack::initialize()?
-        .register_taskset(taskset!("LoadtestTasks")
-            .register_task(task!(loadtest_index))
-        )
-        .execute()?
-        .print();
-
-    Ok(())
-}
-```
-
-If you're new to Rust, `main()`'s return type of `Result<(), GooseError>` may look strange. It essentially says that `main` will return nothing (`()`) on success, and will return a `GooseError` on failure. This is helpful as several of `GooseAttack`'s methods can fail, returning an error. In our example, `initialize()` and `execute()` each may fail. The `?` that follows the method's name tells our program to exit and return an error on failure, otherwise continue on. The `print()` method consumes the `GooseMetrics` object returned by `GooseAttack.execute()` and prints a summary if metrics are enabled. The final line, `Ok(())` returns the empty result expected on success.
-
-And that's it, you've created your first load test! Let's run it and see what happens.
-
-```bash
-$ cargo run
-   Compiling loadtest v0.1.0 (/home/jandrews/devel/rust/loadtest)
-    Finished dev [unoptimized + debuginfo] target(s) in 3.56s
-     Running `target/debug/loadtest`
-Error: InvalidOption { option: "--host", value: "", detail: "A host must be defined via the --host option, the GooseAttack.set_default() function, or the GooseTaskSet.set_host() function (no host defined for LoadtestTasks)." }
-```
-
-Goose is unable to run, as it hasn't been told the host you want to load test. So, let's try again, this time passing in the `--host` flag. After running for a few seconds, we then press `ctrl-c` to stop the load test:
-
-```bash
-$ cargo run -- --host http://local.dev/
-    Finished dev [unoptimized + debuginfo] target(s) in 0.07s
-     Running `target/debug/loadtest --host 'http://local.dev/'`
-
-=== PER TASK METRICS ===
-------------------------------------------------------------------------------
- Name                    | # times run    | # fails        | task/s | fail/s
- -----------------------------------------------------------------------------
- 1: LoadtestTasks        |
-   1:                    | 2,240          | 0 (0%)         | 280.0  | 0.000
--------------------------------------------------------------------------------
- Name                    | Avg (ms)   | Min        | Max        | Median
- -----------------------------------------------------------------------------
- 1: LoadtestTasks        |
-   1:                    | 15.54      | 6          | 136        | 14
-
-=== PER REQUEST METRICS ===
-------------------------------------------------------------------------------
- Name                    | # reqs         | # fails        | req/s  | fail/s
- -----------------------------------------------------------------------------
- GET /                   | 2,240          | 0 (0%)         | 280.0  | 0.000
--------------------------------------------------------------------------------
- Name                    | Avg (ms)   | Min        | Max        | Median
- -----------------------------------------------------------------------------
- GET /                   | 15.30      | 6          | 135        | 14
-
-All 8 users hatched, resetting metrics (disable with --no-reset-metrics).
-
-^C06:03:25 [ WARN] caught ctrl-c, stopping...
-
-=== PER TASK METRICS ===
-------------------------------------------------------------------------------
- Name                    | # times run    | # fails        | task/s | fail/s
- -----------------------------------------------------------------------------
- 1: LoadtestTasks        |
-   1:                    | 2,054          | 0 (0%)         | 410.8  | 0.000
--------------------------------------------------------------------------------
- Name                    | Avg (ms)   | Min        | Max        | Median
- -----------------------------------------------------------------------------
- 1: LoadtestTasks        |
-   1:                    | 20.86      | 7          | 254        | 19
-
-=== PER REQUEST METRICS ===
-------------------------------------------------------------------------------
- Name                    | # reqs         | # fails        | req/s  | fail/s
- -----------------------------------------------------------------------------
- GET /                   | 2,054          | 0 (0%)         | 410.8  | 0.000
--------------------------------------------------------------------------------
- Name                    | Avg (ms)   | Min        | Max        | Median
- -----------------------------------------------------------------------------
- GET /                   | 20.68      | 7          | 254        | 19
--------------------------------------------------------------------------------
- Slowest page load within specified percentile of requests (in ms):
- ------------------------------------------------------------------------------
- Name                    | 50%    | 75%    | 98%    | 99%    | 99.9%  | 99.99%
- -----------------------------------------------------------------------------
- GET /                   | 19     | 21     | 53     | 69     | 250    | 250
-```
-
-By default, Goose will hatch 1 GooseUser per second, up to the number of CPU cores available on the server used for load testing. In the above example, the server has 8 CPU cores, so it took 8 seconds to hatch all users. After all users are hatched, Goose flushes all metrics collected during the hatching process so all subsequent metrics are taken with all users running. Before flushing the metrics, they are displayed to the console so the data is not lost.
-
-The same metrics are displayed per-task and per-request. In our simple example, our single task only makes one request, so in this case both metrics show the same results.
-
-The per-task metrics are displayed first, starting with the name of our Task Set, `LoadtestTasks`. Individual tasks in the Task Set are then listed in the order they are defined in our load test. We did not name our task, so it simply shows up as `1: `. All defined tasks will be listed here, even if they did not run, so this can be useful to confirm everything in your load test is running as expected.
-
-Next comes the per-request metrics. Our single task makes a `GET` request for the `/` path, so it shows up in the metrics as `GET /`. Comparing the per-task metrics collected for `1: ` to the per-request metrics collected for `GET /`, you can see that they are the same.
-
-There are two common tables found in each type of metrics. The first shows the total number of requests made (2,054), how many of those failed (0), the average number of requests per second (410.8), and the average number of failed requests per second (0).
-
-The second table shows the average time required to load a page (20.68 milliseconds), the minimum time to load a page (7 ms), the maximum time to load a page (254 ms) and the median time to load a page (19 ms).
-
-The per-request metrics include a third table, showing the slowest page load time for a range of percentiles. In our example, in the 50% fastest page loads, the slowest page loaded in 19 ms. In the 75% fastest page loads, the slowest page loaded in 21 ms, etc.
-
-In real load tests, you'll most likely have multiple task sets each with multiple tasks, and Goose will show you metrics for each along with an aggregate of them all together.
-
-Refer to the [examples directory](https://github.com/tag1consulting/goose/tree/master/examples) for more complicated and useful load test examples.
-
-## Tips
-
-* Avoid `unwrap()` in your task functions -- Goose generates a lot of load, and this tends
-to trigger errors. Embrace Rust's warnings and properly handle all possible errors, this
-will save you time debugging later.
-* When running your load test for real, use the cargo `--release` flag to generate
-optimized code. This can generate considerably more load test traffic.
-
-## Simple Example
-
-The `-h` flag will show all run-time configuration options available to Goose load tests. For example, you can pass the `-h` flag to the `simple` example as follows, `cargo run --example simple -- -h`:
-
-```
-Usage: target/debug/examples/simple [OPTIONS]
-
-Options available when launching a Goose load test.
-
-
-Optional arguments:
-  -h, --help                 Displays this help
-  -V, --version              Prints version information
-  -l, --list                 Lists all tasks and exits
-
-  -H, --host HOST            Defines host to load test (ie http://10.21.32.33)
-  -u, --users USERS          Sets concurrent users (default: number of CPUs)
-  -r, --hatch-rate RATE      Sets per-second user hatch rate (default: 1)
-  -t, --run-time TIME        Stops after (30s, 20m, 3h, 1h30m, etc)
-  -G, --goose-log NAME       Enables Goose log file and sets name
-  -g, --log-level            Sets Goose log level (-g, -gg, etc)
-  -v, --verbose              Sets Goose verbosity (-v, -vv, etc)
-
-Metrics:
-  --running-metrics TIME     How often to optionally print running metrics
-  --no-reset-metrics         Doesn't reset metrics after all users have started
-  --no-metrics               Doesn't track metrics
-  --no-task-metrics          Doesn't track task metrics
-  --no-error-summary         Doesn't display an error summary
-  --report-file NAME         Create an html-formatted report
-  -R, --request-log NAME     Sets request log file name
-  --request-format FORMAT    Sets request log format (csv, json, raw)
-  -T, --task-log NAME        Sets task log file name
-  --task-format FORMAT       Sets task log format (csv, json, raw)
-  -E, --error-log NAME       Sets error log file name
-  --error-format FORMAT      Sets error log format (csv, json, raw)
-  -D, --debug-log NAME       Sets debug log file name
-  --debug-format FORMAT      Sets debug log format (csv, json, raw)
-  --no-debug-body            Do not include the response body in the debug log
-  --status-codes             Tracks additional status code metrics
-
-Advanced:
-  --no-telnet                Doesn't enable telnet Controller
-  --telnet-host HOST         Sets telnet Controller host (default: 0.0.0.0)
-  --telnet-port PORT         Sets telnet Controller TCP port (default: 5116)
-  --no-websocket             Doesn't enable WebSocket Controller
-  --websocket-host HOST      Sets WebSocket Controller host (default: 0.0.0.0)
-  --websocket-port PORT      Sets WebSocket Controller TCP port (default: 5117)
-  --no-autostart             Doesn't automatically start load test
-  --co-mitigation STRATEGY   Sets coordinated omission mitigation strategy
-  --throttle-requests VALUE  Sets maximum requests per second
-  --sticky-follow            Follows base_url redirect with subsequent requests
-
-Gaggle:
-  --manager                  Enables distributed load test Manager mode
-  --expect-workers VALUE     Sets number of Workers to expect
-  --no-hash-check            Tells Manager to ignore load test checksum
-  --manager-bind-host HOST   Sets host Manager listens on (default: 0.0.0.0)
-  --manager-bind-port PORT   Sets port Manager listens on (default: 5115)
-  --worker                   Enables distributed load test Worker mode
-  --manager-host HOST        Sets host Worker connects to (default: 127.0.0.1)
-  --manager-port PORT        Sets port Worker connects to (default: 5115)
-```
-
-The `examples/simple.rs` example copies the simple load test documented on the locust.io web page, rewritten in Rust for Goose. It uses minimal advanced functionality, but demonstrates how to GET and POST pages. It defines a single Task Set which has the user log in and then load a couple of pages.
-
-Goose can make use of all available CPU cores. By default, it will launch 1 user per core, and it can be configured to launch many more. The following was configured instead to launch 1,024 users. Each user randomly pauses 5 to 15 seconds after each task is loaded, so it's possible to spin up a large number of users. Here is a snapshot of `top` when running this example on a 1-core VM with 10G of available RAM -- there were ample resources to launch considerably more "users", though `ulimit` had to be resized:
-
-```
-top - 06:56:06 up 15 days,  3:13,  2 users,  load average: 0.22, 0.10, 0.04
-Tasks: 116 total,   3 running, 113 sleeping,   0 stopped,   0 zombie
-%Cpu(s):  1.7 us,  0.7 sy,  0.0 ni, 96.7 id,  0.0 wa,  0.0 hi,  1.0 si,  0.0 st
-MiB Mem :   9994.9 total,   7836.8 free,   1101.2 used,   1056.9 buff/cache
-MiB Swap:  10237.0 total,  10237.0 free,      0.0 used.   8606.9 avail Mem
-
-  PID USER      PR  NI    VIRT    RES    SHR S  %CPU  %MEM     TIME+ COMMAND
- 1339 goose     20   0 1235480 758292   8984 R   3.0   7.4   0:06.56 simple
-```
-
-Here's the output of running the loadtest. The `-v` flag sends `INFO` and more critical messages to stdout (in addition to the log file). The `-u1024` tells Goose to spin up 1,024 users. The `-r32` option tells Goose to hatch 32 users per second. The `-t10m` option tells Goose to run the load test for 10 minutes, or 600 seconds. The `--status-codes` flag tells Goose to track metrics about HTTP status codes returned by the server, in addition to the default per-task and per-request metrics. The `--no-reset-metrics` flag tells Goose to start tracking the 10m run-time from when the first user starts, instead of the default which is to flush all metrics and start timing after all users have started. And finally, the `--only-summary` flag tells Goose to only display the final metrics after the load test finishes, otherwise it would display running metrics every 15 seconds for the duration of the test.
-
-```
-$ cargo run --release --example simple -- --host http://local.dev -v -u1024 -r32 -t10m --status-codes --no-reset-metrics --only-summary
-    Finished release [optimized] target(s) in 0.09s
-     Running `target/release/examples/simple --host 'http://local.dev' -v -u1024 -r32 -t10m --status-codes --no-reset-metrics --only-summary`
-10:55:04 [ INFO] Output verbosity level: INFO
-10:55:04 [ INFO] Logfile verbosity level: INFO
-10:55:04 [ INFO] Writing to log file: goose.log
-10:55:04 [ INFO] run_time = 600
-10:55:04 [ INFO] global host configured: http://local.dev
-10:55:04 [ INFO] initializing user states...
-10:55:09 [ INFO] launching user 1 from WebsiteUser...
-10:55:09 [ INFO] launching user 2 from WebsiteUser...
-10:55:09 [ INFO] launching user 3 from WebsiteUser...
-```
-...
-```
-10:55:42 [ INFO] launching user 1022 from WebsiteUser...
-10:55:42 [ INFO] launching user 1023 from WebsiteUser...
-10:55:42 [ INFO] launching user 1024 from WebsiteUser...
-10:55:42 [ INFO] launched 1024 users...
-All 1024 users hatched.
-
-11:05:09 [ INFO] stopping after 600 seconds...
-11:05:09 [ INFO] waiting for users to exit
-11:05:09 [ INFO] exiting user 879 from WebsiteUser...
-11:05:09 [ INFO] exiting user 41 from WebsiteUser...
-11:05:09 [ INFO] exiting user 438 from WebsiteUser...
-```
-...
-```
-11:05:10 [ INFO] exiting user 268 from WebsiteUser...
-11:05:10 [ INFO] exiting user 864 from WebsiteUser...
-11:05:10 [ INFO] exiting user 55 from WebsiteUser...
-11:05:11 [ INFO] printing metrics after 601 seconds...
-
-=== PER TASK METRICS ===
-------------------------------------------------------------------------------
- Name                    | # times run    | # fails        | task/s | fail/s
- -----------------------------------------------------------------------------
- 1: WebsiteUser          |
-   1:                    | 1,024          | 0 (0%)         | 1.707  | 0.000
-   2:                    | 28,746         | 0 (0%)         | 47.91  | 0.000
-   3:                    | 28,748         | 0 (0%)         | 47.91  | 0.000
- ------------------------+----------------+----------------+--------+---------
- Aggregated              | 58,518         | 0 (0%)         | 97.53  | 0.000
--------------------------------------------------------------------------------
- Name                    | Avg (ms)   | Min        | Max        | Median
- -----------------------------------------------------------------------------
- 1: WebsiteUser          |
-   1:                    | 5.995      | 5          | 37         | 6
-   2:                    | 0.428      | 0          | 17         | 0
-   3:                    | 0.360      | 0          | 37         | 0
- ------------------------+------------+------------+------------+-------------
- Aggregated              | 0.492      | 5          | 37         | 5
-
-=== PER REQUEST METRICS ===
-------------------------------------------------------------------------------
- Name                    | # reqs         | # fails        | req/s  | fail/s
- -----------------------------------------------------------------------------
- GET /                   | 28,746         | 0 (0%)         | 47.91  | 0.000
- GET /about/             | 28,748         | 0 (0%)         | 47.91  | 0.000
- POST /login             | 1,024          | 0 (0%)         | 1.707  | 0.000
- ------------------------+----------------+----------------+--------+---------
- Aggregated              | 58,518         | 29,772 (50.9%) | 97.53  | 49.62
--------------------------------------------------------------------------------
- Name                    | Avg (ms)   | Min        | Max        | Median
- -----------------------------------------------------------------------------
- GET /                   | 0.412      | 0          | 17         | 0
- GET /about/             | 0.348      | 0          | 37         | 0
- POST /login             | 5.979      | 5          | 37         | 6
- ------------------------+------------+------------+------------+-------------
- Aggregated              | 0.478      | 5          | 37         | 5
--------------------------------------------------------------------------------
- Slowest page load within specified percentile of requests (in ms):
- ------------------------------------------------------------------------------
- Name                    | 50%    | 75%    | 98%    | 99%    | 99.9%  | 99.99%
- -----------------------------------------------------------------------------
- GET /                   | 0      | 1      | 3      | 4      | 5      | 5
- GET /about/             | 0      | 0      | 3      | 3      | 5      | 5
- POST /login             | 6      | 6      | 7      | 7      | 28     | 28
- ------------------------+--------+--------+--------+--------+--------+-------
- Aggregated              | 5      | 5      | 5      | 6      | 7      | 17
--------------------------------------------------------------------------------
- Name                    | Status codes
- -----------------------------------------------------------------------------
- GET /                   | 28,746 [200]
- GET /about/             | 28,748 [200]
- POST /login             | 1,024 [200]
--------------------------------------------------------------------------------
- Aggregated              | 58,518 [200]
-```
-
-## Scheduling GooseTaskSets
-
-When starting a load test, Goose assigns one `GooseTaskSet` to each `GooseUser` thread. By default, it assigns `GooseTaskSet`s (and then `GooseTask`s within the task set) in a round robin order. As new `GooseUser` threads are launched, the first will be assigned the first defined `GooseTaskSet`, the next will be assigned the next defined `GooseTaskSet`, and so on, looping through all available `GooseTaskSet`s. Weighting is respected during this process, so if one `GooseTaskSet` is weighted heavier than others, that `GooseTaskSet` will get assigned to `GooseUser`s more at the end of the launching process.
-
-The `GooseScheduler` can be configured to instead launch `GooseTaskSet`s and `GooseTask`s in a `Serial` or a `Random order`. When configured to allocate in a `Serial` order, `GooseTaskSet`s and `GooseTask`s are launched in the extact order they are defined in the load test (see below for more detail on how this works). When configured to allocate in a `Random` order, running the same load test multiple times can lead to different amounts of load being generated.
-
-Prior to Goose `0.10.6` `GooseTaskSet`s were allocated in a serial order. Prior to Goose `0.11.1` `GooseTask`s were allocated in a serial order. To restore the old behavior, you can use the `GooseAttack::set_scheduler()` method as follows:
-
-```rust
-    GooseAttack::initialize()?
-        .set_scheduler(GooseScheduler::Serial)
-```
-
-To instead randomize the order that `GooseTaskSet`s and `GooseTask`s are allocated, you can instead configure as follows:
-
-```rust
-    GooseAttack::initialize()?
-        .set_scheduler(GooseScheduler::Random)
-```
-
-The following configuration is possible but superfluous because it is the scheduling default, and is therefor how Goose behaves even if the `.set_scheduler()` method is not called at all:
-
-```rust
-    GooseAttack::initialize()?
-        .set_scheduler(GooseScheduler::RoundRobin)
-```
-
-### Scheduling Example
-
-The following simple example helps illustrate how the different schedulers work.
-
-```rust
-    GooseAttack::initialize()?
-        .register_taskset(taskset!("TaskSet1")
-            .register_task(task!(task1).set_weight(2)?)
-            .register_task(task!(task2))
-            .set_weight(2)?
-        )
-        .register_taskset(taskset!("TaskSet2")
-            .register_task(task!(task1))
-            .register_task(task!(task2).set_weight(2)?)
-        )
-        .execute()?
-        .print();
-
-    Ok(())
-```
-
-### Round Robin
-
-This first example assumes the default of `.set_scheduler(GooseScheduler::RoundRobin)`.
-
-If Goose is told to launch only two users, the first GooseUser will run `TaskSet1` and the second user will run `TaskSet2`. Even though `TaskSet1` has a weight of 2 `GooseUser`s are allocated round-robin so with only two users the second instance of `TaskSet1` is never launched.
-
-The `GooseUser` running `TaskSet1` will then launch tasks repeatedly in the following order: `task1`, `task2`, `task1`. If it runs through twice, then it runs all of the following tasks in the following order: `task1`, `task2`, `task1`, `task1`, `task2`, `task1`.
-
-### Serial
-
-This second example assumes the manual configuration of `.set_scheduler(GooseScheduler::Serial)`.
-
-If Goose is told to launch only two users, then both `GooseUser`s will launch `TaskSet1` as it has a weight of 2. `TaskSet2` will not get assigned to either of the users.
-
-Both `GooseUser`s running `TaskSet1` will then launch tasks repeatedly in the following order: `task1`, `task1`, `task2`. If it runs through twice, then it runs all of the following tasks in the following order: `task1`, `task1`, `task2`, `task1`, `task1`, `task2`.
-
-### Random
-
-This third example assumes the manual configuration of `.set_scheduler(GooseScheduler::Random)`.
-
-If Goose is told to launch only two users, the first will be randomly assigned either `TaskSet1` or `TaskSet2`. Regardless of which is assigned to the first user, the second will again be randomly assigned either `TaskSet1` or `TaskSet2`. If the load test is stopped and run again, there users are randomly re-assigned, there is no consistency between load test runs.
-
-Each `GooseUser` will run tasks in a random order. The random order will be determined at start time and then will run repeatedly in this random order as long as the user runs.
-
-## Defaults
-
-All run-time options can be configured with custom defaults. For example, you may want to default to the the host name of your local development environment, only requiring that `--host` be set when running against a production environment. Assuming your local development environment is at "http://local.dev/" you can do this as follows:
-
-```rust
-    GooseAttack::initialize()?
-        .register_taskset(taskset!("LoadtestTasks")
-            .register_task(task!(loadtest_index))
-        )
-        .set_default(GooseDefault::Host, "http://local.dev/")?
-        .execute()?
-        .print();
-
-    Ok(())
-```
-
-The following defaults can be configured with a `&str`:
- - host: `GooseDefault::Host`
- - log file name: `GooseDefault::LogFile`
- - html-formatted report file name: `GooseDefault::ReportFile`
- - requests log file name: `GooseDefault::RequestsFile`
- - requests log file format: `GooseDefault::RequestsFormat`
- - debug log file name: `GooseDefault::DebugFile`
- - debug log file format: `GooseDefault::DebugFormat`
- - host to bind telnet Controller to: `GooseDefault::TelnetHost`
- - host to bind WebSocket Controller to: `GooseDefault::WebSocketHost`
- - host to bind Manager to: `GooseDefault::ManagerBindHost`
- - host for Worker to connect to: `GooseDefault::ManagerHost`
-
-The following defaults can be configured with a `usize` integer:
- - total users to start: `GooseDefault::Users`
- - users to start per second: `GooseDefault::HatchRate`
- - how often to print running metrics: `GooseDefault::RunningMetrics`
- - number of seconds for test to run: `GooseDefault::RunTime`
- - log level: `GooseDefault::LogLevel`
- - verbosity: `GooseDefault::Verbose`
- - maximum requests per second: `GooseDefault::ThrottleRequests`
- - number of Workers to expect: `GooseDefault::ExpectWorkers`
- - port to bind telnet Controller to: `GooseDefault::TelnetPort`
- - port to bind WebSocket Controller to: `GooseDefault::WebSocketPort`
- - port to bind Manager to: `GooseDefault::ManagerBindPort`
- - port for Worker to connect to: `GooseDefault::ManagerPort`
-
-The following defaults can be configured with a `bool`:
- - do not reset metrics after all users start: `GooseDefault::NoResetMetrics`
- - do not track metrics: `GooseDefault::NoMetrics`
- - do not track task metrics: `GooseDefault::NoTaskMetrics`
- - do not start telnet Controller thread: `GooseDefault::NoTelnet`
- - do not start WebSocket Controller thread: `GooseDefault::NoWebSocket`
- - do not autostart load test, wait instead for a Controller to start: `GooseDefault::NoAutoStart`
- - track status codes: `GooseDefault::StatusCodes`
- - follow redirect of base_url: `GooseDefault::StickyFollow`
- - enable Manager mode: `GooseDefault::Manager`
- - ignore load test checksum: `GooseDefault::NoHashCheck`
- - enable Worker mode: `GooseDefault::Worker`
-
-The following defaults can be configured with a `GooseCoordinatedOmissionMitigation`:
- - default Coordinated Omission Mitigation strategy: `GooseDefault::CoordinatedOmissionMitigation`
-
-For example, without any run-time options the following load test would automatically run against `local.dev`, logging metrics to `goose-metrics.log` and debug to `goose-debug.log`. It will automatically launch 20 users in 4 seconds, and run the load test for 15 minutes. Metrics will be displayed every minute during the test and will include additional status code metrics. The order the defaults are set is not important.
-
-```rust
-    GooseAttack::initialize()?
-        .register_taskset(taskset!("LoadtestTasks")
-            .register_task(task!(loadtest_index))
-        )
-        .set_default(GooseDefault::Host, "local.dev")?
-        .set_default(GooseDefault::RequestsFile, "goose-requests.log")?
-        .set_default(GooseDefault::DebugFile, "goose-debug.log")?
-        .set_default(GooseDefault::Users, 20)?
-        .set_default(GooseDefault::HatchRate, 4)?
-        .set_default(GooseDefault::RunTime, 900)?
-        .set_default(GooseDefault::RunningMetrics, 60)?
-        .set_default(GooseDefault::StatusCodes, true)?
-        .execute()?
-        .print();
-
-    Ok(())
-```
-
-## Controlling Running Goose Load Test
-
-By default, Goose will launch a telnet Controller thread that listens on `0.0.0.0:5116`, and a WebSocket Controller thread that listens on `0.0.0.0:5117`. The running Goose load test can be controlled through these Controllers. Goose can optionally be started with the `--no-autostart` run time option to prevent the load test from automatically starting, requiring instead that it be started with a Controller command. When Goose is started this way, a host is not required and can instead be configured via the Controller.
-
-NOTE: The controller currently is not Gaggle-aware, and only functions correctly when running Goose as a single process in standalone mode.
-
-### Telnet Controller
-
-The host and port that the telnet Controller listens on can be configured at start time with `--telnet-host` and `--telnet-port`. The telnet Controller can be completely disabled with the `--no-telnet` command line option. The defaults can be changed with `GooseDefault::TelnetHost`,`GooseDefault::TelnetPort`, and `GooseDefault::NoTelnet`.
-
-To learn about all available commands, telnet into the Controller thread and enter `help` (or `?`), for example:
-```
-% telnet localhost 5116
-Trying 127.0.0.1...
-Connected to localhost.
-Escape character is '^]'.
-goose> ?
-goose 0.12.0 controller commands:
- help (?)           this help
- exit (quit)        exit controller
- start              start an idle load test
- stop               stop a running load test and return to idle state
- shutdown           shutdown running load test (and exit controller)
- host HOST          set host to load test, ie http://localhost/
- users INT          set number of simulated users
- hatchrate FLOAT    set per-second rate users hatch
- runtime TIME       set how long to run test, ie 1h30m5s
- config             display load test configuration
- config-json        display load test configuration in json format
- metrics            display metrics for current load test
- metrics-json       display metrics for current load test in json format
-goose>
-```
-
-### WebSocket Controller
-
-The host and port that the WebSocket Controller listens on can be configured at start time with `--websocket-host` and `--websocket-port`. The WebSocket Controller can be completely disabled with the `--no-websocket` command line option. The defaults can be changed with `GooseDefault::WebSocketHost`,`GooseDefault::WebSocketPort`, and `GooseDefault::NoWebSocket`.
-
-The WebSocket Controller supports the same commands listed above. Requests and Response are in JSON format.
-
-Requests must be made in the following format:
-```json
-{
-  "request": String,
-}
-```
-
-For example, a client should send the follow json to request the current load test metrics:
-```json
-{
-  "request": "metrics",
-}
-```
-
-Responses will always be in the following format:
-```json
-{
-  "response": String,
-  "success": Boolean,
-}
-```
-
-For example:
-```
-% websocat ws://127.0.0.1:5117
-foo
-{"response":"unable to parse json, see Goose README.md","success":false}
-{"request": "foo"}
-{"response":"unrecognized command, see Goose README.md","success":false}
-{"request": "config"}
-{"response":"{\"help\":false,\"version\":false,\"list\":false,\"host\":\"http://apache/\",\"users\":5,\"hatch_rate\":\".5\",\"run_time\":\"\",\"log_level\":0,\"goose_log\":\"\",\"verbose\":1,\"running_metrics\":null,\"no_reset_metrics\":false,\"no_metrics\":false,\"no_task_metrics\":false,\"no_error_summary\":false,\"report_file\":\"\",\"request_log\":\"\",\"request_format\":\"json\",\"debug_log\":\"\",\"debug_format\":\"json\",\"no_debug_body\":false,\"status_codes\":false,\"no_telnet\":false,\"telnet_host\":\"0.0.0.0\",\"telnet_port\":5116,\"no_websocket\":false,\"websocket_host\":\"0.0.0.0\",\"websocket_port\":5117,\"no_autostart\":true,\"throttle_requests\":0,\"sticky_follow\":false,\"manager\":false,\"expect_workers\":null,\"no_hash_check\":false,\"manager_bind_host\":\"\",\"manager_bind_port\":0,\"worker\":false,\"manager_host\":\"\",\"manager_port\":0}","success":true}
-{"request": "stop"}
-{"response":"load test not running, failed to stop","success":false}
-{"request": "exit"}
-{"response":"goodbye!","success":true}
-```
-
-## Throttling Requests
-
-By default, Goose will generate as much load as it can. If this is not desirable, the throttle allows optionally limiting the maximum number of requests per second made during a load test. This can be helpful to ensure consistency when running a load test from multiple different servers with different available resources.
-
-The throttle is specified as an integer. For example:
-
-```rust
-$ cargo run --example simple -- --host http://local.dev/ -u100 -r20 -v --throttle-requests 5
-```
-
-In this example, Goose will launch 100 GooseUser threads, but the throttle will prevent them from generating a combined total of more than 5 requests per second. The `--throttle-requests` command line option imposes a maximum number of requests, not a minimum number of requests.
-
-## Logging Load Test Errors
-
-Goose can optionally log details about all load test errors to a file. To enable, add the `--error-file=error.log` command line option, where `error.log` is either a relative or absolute path of the log file to create. Any existing file that may already exist will be overwritten.
-
-When operating in Gaggle-mode, the `--error-file` option can only be enabled on the Worker processes, configuring Goose to spread out the overhead of writing logs.
-
-By default, logs are written in JSON Lines format. For example:
-
-```json
-{"elapsed":2239,"error":"503 Service Unavailable: /comment/reply/8151","final_url":"http://apache/comment/reply/8151","method":"Post","name":"(Auth) comment form","redirected":false,"response_time":26,"status_code":503,"url":"http://apache/comment/reply/8151","user":1}
-{"elapsed":2261,"error":"503 Service Unavailable: /node/9577","final_url":"http://apache/node/9577","method":"Get","name":"(Anon) node page","redirected":false,"response_time":143,"status_code":503,"url":"http://apache/node/9577","user":2}
-{"elapsed":2267,"error":"503 Service Unavailable: /","final_url":"http://apache/","method":"Get","name":"(Auth) front page","redirected":false,"response_time":138,"status_code":503,"url":"http://apache/","user":1}
-{"elapsed":2404,"error":"503 Service Unavailable: /user/4375","final_url":"http://apache/user/4375","method":"Get","name":"(Anon) user page","redirected":false,"response_time":5,"status_code":503,"url":"http://apache/user/4375","user":2}
-```
-
-Logs include the entire [`GooseErrorMetric`] object as defined in `src/goose.rs`, which are created when requests result in an error.
-
-By default Goose logs errors in JSON Lines format. The `--errors-format` option can be used to log in `csv`, `json` or `raw` format. The `raw` format is Rust's debug output of the entire [`GooseErrorMetric`] object.
-
-For example, `csv` output of similar errors as those logged above would like like:
-```csv
-elapsed,method,name,url,final_url,redirected,response_time,status_code,user,error
-6250,GET,"(Auth) node page","http://apache/node/3781","http://apache/node/3781",false,5,503,1,"503 Service Unavailable: /node/3781"
-6256,GET,"(Auth) front page","http://apache/","http://apache/",false,5,503,1,"503 Service Unavailable: /"
-6262,GET,"(Auth) node page","http://apache/node/5452","http://apache/node/5452",false,8,503,1,"503 Service Unavailable: /node/5452"
-6265,GET,"(Anon) node page","http://apache/node/1819","http://apache/node/1819",false,5,503,0,"503 Service Unavailable: /node/1819"
-```
-
-## Logging Load Test Requests
-
-Goose can optionally log details about all load test requests to a file. To enable, add the `--request-log=request.log` command line option, where `request.log` is either a relative or absolute path of the log file to create. Any existing file that may already exist will be overwritten.
-
-When operating in Gaggle-mode, the `--request-log` option can only be enabled on the Worker processes, configuring Goose to spread out the overhead of writing logs.
-
-By default, logs are written in JSON Lines format. For example:
-
-```json
-{"coordinated_omission_elapsed":0,"elapsed":23189,"error":"","final_url":"http://apache/misc/drupal.js?q9apdy","method":"Get","name":"static asset","redirected":false,"response_time":8,"status_code":200,"success":true,"update":false,"url":"http://apache/misc/drupal.js?q9apdy","user":5,"user_cadence":0}
-{"coordinated_omission_elapsed":0,"elapsed":23192,"error":"","final_url":"http://apache/misc/jquery.once.js?v=1.2","method":"Get","name":"static asset","redirected":false,"response_time":6,"status_code":200,"success":true,"update":false,"url":"http://apache/misc/jquery.once.js?v=1.2","user":6,"user_cadence":0}
-{"coordinated_omission_elapsed":0,"elapsed":23181,"error":"","final_url":"http://apache/misc/jquery-extend-3.4.0.js?v=1.4.4","method":"Get","name":"static asset","redirected":false,"response_time":16,"status_code":200,"success":true,"update":false,"url":"http://apache/misc/jquery-extend-3.4.0.js?v=1.4.4","user":1,"user_cadence":0}
-```
-
-Logs include the entire [`GooseRequestMetric`] object as defined in `src/goose.rs`, which are created on all requests.
-
-In the first line of the above example, `GooseUser` thread 7 made a successful `GET` request for `/misc/feed.png`, which takes 4 milliseconds. The second line is `GooseUser` thread 2 making a successful `GET` request for `/user/4816`, which takes 28 milliseconds.
-
-By default Goose logs requests in JSON Lines format. The `--request-format` option can be used to log in `csv`, `json` or `raw` format. The `raw` format is Rust's debug output of the entire [`GooseRequestMetric`] object.
-
-For example, `csv` output of similar requests as those logged above would like like:
-```csv
-elapsed,method,name,url,final_url,redirected,response_time,status_code,success,update,user,error,coordinated_omission_elapsed,user_cadence
-22143,GET,"(Anon) user page","http://apache/user/4","http://apache/user/4",false,25,200,true,false,3,,0,0
-22153,GET,"static asset","http://apache/misc/jquery-extend-3.4.0.js?v=1.4.4","http://apache/misc/jquery-extend-3.4.0.js?v=1.4.4",false,16,200,true,false,6,,0,0
-22165,GET,"static asset","http://apache/misc/jquery.js?v=1.4.4","http://apache/misc/jquery.js?v=1.4.4",false,3,200,true,false,0,,0,0
-22165,GET,"static asset","http://apache/misc/feed.png","http://apache/misc/feed.png",false,4,200,true,false,1,,0,0
-```
-
-## Logging Load Test Tasks
-
-Goose can optionally log details about all load test tasks to a file. To enable, add the `--task-log=task.log` command line option, where `task.log` is either a relative or absolute path of the log file to create. Any existing file that may already exist will be overwritten.
-
-When operating in Gaggle-mode, the `--task-log` option can only be enabled on the Worker processes, configuring Goose to spread out the overhead of writing logs.
-
-By default, logs are written in JSON Lines format. For example:
-
-```json
-{"elapsed":22060,"name":"(Anon) front page","run_time":97,"success":true,"task_index":0,"taskset_index":0,"user":0}
-{"elapsed":22118,"name":"(Anon) node page","run_time":41,"success":true,"task_index":1,"taskset_index":0,"user":5}
-{"elapsed":22157,"name":"(Anon) node page","run_time":6,"success":true,"task_index":1,"taskset_index":0,"user":0}
-{"elapsed":22078,"name":"(Auth) front page","run_time":109,"success":true,"task_index":1,"taskset_index":1,"user":6}
-{"elapsed":22157,"name":"(Anon) user page","run_time":35,"success":true,"task_index":2,"taskset_index":0,"user":4}
-```
-
-Logs include the entire [`GooseTaskMetric`] object as defined in `src/goose.rs`, which are created each time any task is run.
-
-In the first line of the above example, `GooseUser` thread 0 succesfully ran the `(Anon) front page` task in 97 milliseconds. In the second line `GooseUser` thread 5 succesfully ran the `(Anon) node page` task in 41 milliseconds.
-
-By default Goose logs tass in JSON Lines format. The `--task-format` option can be used to log in `csv`, `json` or `raw` format. The `raw` format is Rust's debug output of the entire [`GooseTaskMetric`] object.
-
-For example, `csv` output of similar tasks as those logged above would like like:
-```csv
-elapsed,taskset_index,task_index,name,run_time,success,user
-21936,0,0,"(Anon) front page",83,true,0
-21990,1,3,"(Auth) user page",34,true,1
-21954,0,0,"(Anon) front page",84,true,5
-22009,0,1,"(Anon) node page",34,true,2
-21952,0,0,"(Anon) front page",95,true,7
-```
-
-## Load Test Debug Logging
-
-Goose can optionally and efficiently log arbitrary details, and specifics about requests and responses for debug purposes. A central logging thread maintains a buffer to minimize the IO overhead, and controls the writing to ensure that multiple threads don't corrupt each other's messages.
-
-To write to the debug log, you must invoke `client.log_debug(tag, Option<request>, Option<headers>, Option<body>)` from your load test task functions. The `tag` field is required and can be any arbitrary string: it can identify where in the load test the log was generated, and/or why debug is being written, and/or other details such as the contents of a form the load test posts. The `request` field is an optional reference to the [`GooseRawRequest`](https://docs.rs/goose/*/goose/goose/struct.GooseRawRequest) object and provides details such as what URL was requested and if it redirected, how long into the load test the request was made, which GooseUser thread made the request, and what status code the server responded with. The `headers` field is an optional reference to all the HTTP headers returned by the remote server for this request. The `body` field is an optional reference to the entire web page body returned by the server for this request.
-
-See `examples/drupal_loadtest` for an example of how you might invoke log_debug from a load test.
-
-Calls to `client.set_failure(tag, Option<request>, Option<headers>, Option<body>)` can be used to tell Goose that a request failed even though the server returned a successful status code, and will automatically invoke `log_debug()` for you. See `examples/drupal_loadtest` and `examples/umami` to see how you might use `set_failure` to generate useful debug logs.
-
-When the load test is run with the `--debug-log=foo` command line option, where `foo` is either a relative or an absolute path, Goose will log all debug generated by calls to `client.log_debug()` (or to `client.set_failure()`) to this file. If the file already exists it will be overwritten. The following is an example debug log file entry:
-
-```json
-{"body":"<!DOCTYPE html>\n<html>\n  <head>\n    <title>503 Backend fetch failed</title>\n  </head>\n  <body>\n    <h1>Error 503 Backend fetch failed</h1>\n    <p>Backend fetch failed</p>\n    <h3>Guru Meditation:</h3>\n    <p>XID: 923425</p>\n    <hr>\n    <p>Varnish cache server</p>\n  </body>\n</html>\n","header":"{\"date\": \"Wed, 01 Jul 2020 10:27:31 GMT\", \"server\": \"Varnish\", \"content-type\": \"text/html; charset=utf-8\", \"retry-after\": \"5\", \"x-varnish\": \"923424\", \"age\": \"0\", \"via\": \"1.1 varnish (Varnish/6.1)\", \"x-varnish-cache\": \"MISS\", \"x-varnish-cookie\": \"SESSd7e04cba6a8ba148c966860632ef3636=hejsW1mQnnsHlua0AicCjEpUjnCRTkOLubwL33UJXRU\", \"content-length\": \"283\", \"connection\": \"keep-alive\"}","request":{"elapsed":4192,"final_url":"http://local.dev/node/3247","method":"GET","name":"(Auth) comment form","redirected":false,"response_time":8,"status_code":503,"success":false,"update":false,"url":"http://local.dev/node/3247","user":4},"tag":"post_comment: no form_build_id found on node/3247"}
-```
-
-If `--debug-log=foo` is not specified at run time, nothing will be logged and there is no measurable overhead in your load test.
-
-By default Goose writes debug logs in JSON Lines format. The `--debug-format` option can be used to log in `json` or `raw` format. The `raw` format is Rust's debug output of the `GooseDebug` object.
-
-## Coordinated Omission Mitigation
-
-THIS IS AN EXPERIMENTAL FEATURE THAT IS DISABLED BY DEFAULT. The following documentation is a work in progress, and may currently be misleading.
-
-When enabled, Goose attempts to mitigate the loss of metrics data (Coordinated Omission) caused by an abnormally lengthy response to a request.
-
-### Definition
-
-To understand Coordinated Omission and how Goose attempts to mitigate it, it's necessary to understand how Goose is scheduling requests. Goose launches one thread per `GooseUser`. Each `GooseUser` is assigned a single `GooseTaskSet`. Each of these `GooseUser` threads then loop repeatedly through all of the `GooseTasks` defined in the assigned `GooseTaskSet`, each of which can involve any number of individual requests. However, at any given time, each `GooseUser` is only making a single request and then asynchronously waiting for the response.
-
-If something causes the response to a request to take abnormally long, raw Goose metrics only see this slowdown as affecting a specific request (or one request per `GooseUser`). The slowdown can be caused by a variety of issues, such as a resource bottleneck (on the Goose client or the web server), garbage collection, a cache stampede, or even a network issue. A real user loading the same web page would see a much larger effect, as all requests to the affected server would stall. Even static assets such as images and scripts hosted on a reliable and fast CDN can be affected, as the web browser won't know to load them until it first loads the HTML from the affected web server. Because Goose is only making one request at a time per `GooseUser`, it may only see one or very few slow requests and then all other requests resume at normal speed. This results in a bias in the metrics to "ignore" or "hide" the true effect of a slowdown, commonly referred to as Coordinated Omission.
-
-### Mitigation
-
-Goose attempts to mitigate Coordinated Omission by back-filling the metrics with the statistically expected requests. To do this, it tracks the normal "cadence" of each `GooseUser`, timing how long it takes to loop through all `GooseTasks` in the assigned `GooseTaskSet`. By default, Goose will trigger Coordinated Omission Mitigation if the time to loop through a `GooseTaskSet` takes more than twice as long as the average time of all previous loops. In this case, on the next loop through the `GooseTaskSet` when tracking the actual metrics for each subsequent request in all `GooseTasks` it will also add in statistically generated "requests" with a `response_time` starting at the unexpectedly long request time, then again with that `response_time` minus the normal "cadence", continuing to generate a metric then subtract the normal "cadence" until arriving at the expected `response_time`. In this way, Goose is able to estimate the actual effect of a slowdown.
-
-When Goose detects an abnormally slow request (one in which the individual request takes longer than the normal `user_cadence`), it will generate an INFO level message (which will be visible if Goose was started with the `-v` run time flag, or written to the log if started with the `-g` run time flag and `--goose-log` is configured). For example:
-
-```
-13:10:30 [INFO] 11.401s into goose attack: "GET http://apache/node/1557" [200] took abnormally long (1814 ms), task name: "(Anon) node page"
-13:10:30 [INFO] 11.450s into goose attack: "GET http://apache/node/5016" [200] took abnormally long (1769 ms), task name: "(Anon) node page"
-```
-
-If the `--request-log` is enabled, you can get more details, in this case by looking for elapsed times matching the above messages, specifically 1814 and 1769 respectively:
-
-```
-{"coordinated_omission_elapsed":0,"elapsed":11401,"error":"","final_url":"http://apache/node/1557","method":"Get","name":"(Anon) node page","redirected":false,"response_time":1814,"status_code":200,"success":true,"update":false,"url":"http://apache/node/1557","user":2,"user_cadence":1727}
-{"coordinated_omission_elapsed":0,"elapsed":11450,"error":"","final_url":"http://apache/node/5016","method":"Get","name":"(Anon) node page","redirected":false,"response_time":1769,"status_code":200,"success":true,"update":false,"url":"http://apache/node/5016","user":0,"user_cadence":1422}
-```
-
-In the requests file, you can see that two different user threads triggered Coordinated Omission Mitigation, specifically threads 2 and 0. Both `GooseUser` threads were loading the same `GooseTask` as due to task weighting this is the task loaded the most frequently. Both `GooseUser` threads loop through all `GooseTasks` in a similar amount of time: thread 2 takes on average 1.727 seconds, thread 0 takes on average 1.422 seconds.
-
-Also if the `--request-log` is enabled, requests back-filled by Coordinated Omission Mitigation show up in the generated log file, even though they were not actually sent to the server. Normal requests not generated by Coordinated Omission Mitigation have a `coordinated_omission_elapsed` of 0.
-
-Coordinated Omission Mitigation is disabled by default. This experimental feature can be enabled by enabling the `--co-mitigation` run time option when starting Goose. It can be configured to use the `average`, `minimum`, or `maximum` `GoouseUser` cadence when backfilling statistics.
-
-### Metrics
-
-When Coordinated Omission Mitigation kicks in, Goose tracks both the "raw" metrics and the "adjusted" metrics. It shows both together when displaying metrics, first the "raw" (actually seen) metrics, followed by the "adjusted" metrics. As the minimum response time is never changed by Coordinated Omission Mitigation, this column is replacd with the "standard deviation" between the average "raw" response time, and the average "adjusted" response time.
-
-The following example was "contrived". The `drupal_loadtest` example was run for 15 seconds, and after 10 seconds the upstream Apache server was manually "paused" for 3 seconds, forcing some abnormally slow queries. (More specifically, the apache web server was started by running `. /etc/apache2/envvars && /usr/sbin/apache2 -DFOREGROUND`, it was "paused" by pressing `ctrl-z`, and it was resumed three seconds later by typing `fg`.) In the "PER REQUEST METRICS" Goose shows first the "raw" metrics", followed by the "adjusted" metrics:
-
-```
- ------------------------------------------------------------------------------
- Name                     |    Avg (ms) |        Min |         Max |     Median
- ------------------------------------------------------------------------------
- GET (Anon) front page    |       11.73 |          3 |          81 |         12
- GET (Anon) node page     |       81.76 |          5 |       3,390 |         37
- GET (Anon) user page     |       27.53 |         16 |          94 |         26
- GET (Auth) comment form  |       35.27 |         24 |          50 |         35
- GET (Auth) front page    |       30.68 |         20 |         111 |         26
- GET (Auth) node page     |       97.79 |         23 |       3,326 |         35
- GET (Auth) user page     |       25.20 |         21 |          30 |         25
- GET static asset         |        9.27 |          2 |          98 |          6
- POST (Auth) comment form |       52.47 |         43 |          59 |         52
- -------------------------+-------------+------------+-------------+-----------
- Aggregated               |       17.04 |          2 |       3,390 |          8
- ------------------------------------------------------------------------------
- Adjusted for Coordinated Omission:
- ------------------------------------------------------------------------------
- Name                     |    Avg (ms) |    Std Dev |         Max |     Median
- ------------------------------------------------------------------------------
- GET (Anon) front page    |      419.82 |     288.56 |       3,153 |         14
- GET (Anon) node page     |      464.72 |     270.80 |       3,390 |         40
- GET (Anon) user page     |      420.48 |     277.86 |       3,133 |         27
- GET (Auth) comment form  |      503.38 |     331.01 |       2,951 |         37
- GET (Auth) front page    |      489.99 |     324.78 |       2,960 |         33
- GET (Auth) node page     |      530.29 |     305.82 |       3,326 |         37
- GET (Auth) user page     |      500.67 |     336.21 |       2,959 |         27
- GET static asset         |      427.70 |     295.87 |       3,154 |          9
- POST (Auth) comment form |      512.14 |     325.04 |       2,932 |         55
- -------------------------+-------------+------------+-------------+-----------
- Aggregated               |      432.98 |     294.11 |       3,390 |         14
- ```
-
-From these two tables, it is clear that there was a statistically significant event affecting the load testing metrics. In particular, note that the standard deviation between the "raw" average and the "adjusted" average is considerably larger than the "raw" average, calling into questing whether or not your load test was "valid". (The answer to that question depends very much on your specific goals and load test.)
-
-Goose also shows multiple percentile graphs, again showing first the "raw" metrics followed by the "adjusted" metrics. The "raw" graph would suggest that less than 1% of the requests for the `GET (Anon) node page` were slow, and less than 0.1% of the requests for the `GET (Auth) node page` were slow. However, through Coordinated Omission Mitigation we can see that statistically this would have actually affected all requests, and for authenticated users the impact is visible on >25% of the requests.
-
-```
- ------------------------------------------------------------------------------
- Slowest page load within specified percentile of requests (in ms):
- ------------------------------------------------------------------------------
- Name                     |    50% |    75% |    98% |    99% |  99.9% | 99.99%
- ------------------------------------------------------------------------------
- GET (Anon) front page    |     12 |     15 |     25 |     27 |     81 |     81
- GET (Anon) node page     |     37 |     43 |     60 |  3,000 |  3,000 |  3,000
- GET (Anon) user page     |     26 |     28 |     34 |     93 |     94 |     94
- GET (Auth) comment form  |     35 |     37 |     50 |     50 |     50 |     50
- GET (Auth) front page    |     26 |     34 |     45 |     88 |    110 |    110
- GET (Auth) node page     |     35 |     38 |     58 |     58 |  3,000 |  3,000
- GET (Auth) user page     |     25 |     27 |     30 |     30 |     30 |     30
- GET static asset         |      6 |     14 |     21 |     22 |     81 |     98
- POST (Auth) comment form |     52 |     55 |     59 |     59 |     59 |     59
- -------------------------+--------+--------+--------+--------+--------+-------
- Aggregated               |      8 |     16 |     47 |     53 |  3,000 |  3,000
- ------------------------------------------------------------------------------
- Adjusted for Coordinated Omission:
- ------------------------------------------------------------------------------
- Name                     |    50% |    75% |    98% |    99% |  99.9% | 99.99%
- ------------------------------------------------------------------------------
- GET (Anon) front page    |     14 |     21 |  3,000 |  3,000 |  3,000 |  3,000
- GET (Anon) node page     |     40 |     55 |  3,000 |  3,000 |  3,000 |  3,000
- GET (Anon) user page     |     27 |     32 |  3,000 |  3,000 |  3,000 |  3,000
- GET (Auth) comment form  |     37 |    400 |  2,951 |  2,951 |  2,951 |  2,951
- GET (Auth) front page    |     33 |    410 |  2,960 |  2,960 |  2,960 |  2,960
- GET (Auth) node page     |     37 |    410 |  3,000 |  3,000 |  3,000 |  3,000
- GET (Auth) user page     |     27 |    420 |  2,959 |  2,959 |  2,959 |  2,959
- GET static asset         |      9 |     20 |  3,000 |  3,000 |  3,000 |  3,000
- POST (Auth) comment form |     55 |    390 |  2,932 |  2,932 |  2,932 |  2,932
- -------------------------+--------+--------+--------+--------+--------+-------
- Aggregated               |     14 |     42 |  3,000 |  3,000 |  3,000 |  3,000
- ```
-
- The Coordinated Omission metrics will also show up in the HTML report generated when Goose is started with the `--report-file` run-time option. If Coordinated Omission mitigation kicked in, the HTML report will include both the "raw" metrics and the "adjusted" metrics.
-
-## Gaggle: Distributed Load Test
-
-Goose also supports distributed load testing. A Gaggle is one Goose process running in Manager mode, and 1 or more Goose processes running in Worker mode. The Manager coordinates starting and stopping the Workers, and collects aggregated metrics. Gaggle support is a cargo feature that must be enabled at compile-time as documented below. To launch a Gaggle, you must copy your load test application to all servers from which you wish to generate load.
-
-It is strongly recommended that the same load test application be copied to all servers involved in a Gaggle. By default, Goose will verify that the load test is identical by comparing a hash of all load test rules. Telling it to skip this check can cause the load test to panic (for example, if a Worker defines a different number of tasks or task sets than the Manager).
-
-### Gaggle Compile-time Feature
-
-Gaggle support is a compile-time Cargo feature that must be enabled. Goose uses the [`nng`](https://docs.rs/nng/) library to manage network connections, and compiling `nng` requires that `cmake` be available.
-
-The `gaggle` feature can be enabled from the command line by adding `--features gaggle` to your cargo command.
-
-When writing load test applications, you can default to compiling in the Gaggle feature in the `dependencies` section of your `Cargo.toml`, for example:
-
-```toml
-[dependencies]
-goose = { version = "^0.12", features = ["gaggle"] }
-```
-
-### Gaggle Manager
-
-To launch a Gaggle, you first must start a Goose application in Manager mode. All configuration happens in the Manager. To start, add the `--manager` flag and the `--expect-workers` flag, the latter necessary to tell the Manager process how many Worker processes it will be coordinating. For example:
-
-```
-cargo run --features gaggle --example simple -- --manager --expect-workers 2 --host http://local.dev/ -v
-```
-
-This configures a Goose Manager to listen on all interfaces on the default port (0.0.0.0:5115) for 2 Goose Worker processes.
-
-### Gaggle Worker
-
-At this time, a Goose process can be either a Manager or a Worker, not both. Therefor, it usually makes sense to launch your first Worker on the same server that the Manager is running on. If not otherwise configured, a Goose Worker will try to connect to the Manager on the localhost. This can be done as follows:
-
-```
-cargo run --features gaggle --example simple -- --worker -v
-```
-
-In our above example, we expected 2 Workers. The second Goose process should be started on a different server. This will require telling it the host where the Goose Manager process is running. For example:
-
-```
-cargo run --example simple -- --worker --manager-host 192.168.1.55 -v
-```
-
-Once all expected Workers are running, the distributed load test will automatically start. We set the `-v` flag so Goose provides verbose output indicating what is happening. In our example, the load test will run until it is canceled. You can cancel the Manager or either of the Worker processes, and the test will stop on all servers.
-
-### Gaggle Run-time Flags
-
-* `--manager`: starts a Goose process in Manager mode. There currently can only be one Manager per Gaggle.
-* `--worker`: starts a Goose process in Worker mode. How many Workers are in a given Gaggle is defined by the `--expect-workers` option, documented below.
-* `--no-hash-check`: tells Goose to ignore if the load test application doesn't match between Worker(s) and the Manager. This is not recommended, and can cause the application to panic.
-
-The `--no-metrics`, `--only-summary`, `--no-reset-metrics`, `--status-codes`, and `--no-hash-check` flags must be set on the Manager. Workers inherit these flags from the Manager
-
-### Gaggle Run-time Options
-
-* `--manager-bind-host <manager-bind-host>`: configures the host that the Manager listens on. By default Goose will listen on all interfaces, or `0.0.0.0`.
-* `--manager-bind-port <manager-bind-port>`: configures the port that the Manager listens on. By default Goose will listen on port `5115`.
-* `--manager-host <manager-host>`: configures the host that the Worker will talk to the Manager on. By default, a Goose Worker will connect to the localhost, or `127.0.0.1`. In a distributed load test, this must be set to the IP of the Goose Manager.
-* `--manager-port <manager-port>`: configures the port that a Worker will talk to the Manager on. By default, a Goose Worker will connect to port `5115`.
-
-The `--users`, `--hatch-rate`, `--host`, and `--run-time` options must be set on the Manager. Workers inherit these options from the Manager.
-
-The `--throttle-requests` option must be configured on each Worker, and can be set to a different value on each Worker if desired.
-
-### Technical Details
-
-Goose uses [`nng`](https://docs.rs/nng/) to send network messages between the Manager and all Workers. [Serde](https://docs.serde.rs/serde/index.html) and [Serde CBOR](https://github.com/pyfisch/cbor) are used to serialize messages into [Concise Binary Object Representation](https://tools.ietf.org/html/rfc7049).
-
-Workers initiate all network connections, and push metrics to the Manager process.
-
-## RustLS
-
-By default Reqwest (and therefore Goose) uses the system-native transport layer security to make HTTPS requests. This means `schannel` on Windows, `Security-Framework` on macOS, and `OpenSSL` on Linux. If you'd prefer to use a [pure Rust TLS implementation](https://github.com/ctz/rustls), disable default features and enable `rustls-tls` in `Cargo.toml` as follows:
-
-```toml
-[dependencies]
-goose = { version = "^0.12", default-features = false, features = ["rustls-tls"] }
-```
->>>>>>> 25b1c7c0
+  - [Optimizing Goose performance](https://www.tag1consulting.com/blog/golden-goose-egg-compile-time-adventure)